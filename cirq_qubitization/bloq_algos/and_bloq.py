import itertools
from functools import cached_property
from typing import Any, Dict, Tuple

import numpy as np
import quimb.tensor as qtn
from attrs import field, frozen
from numpy.typing import NDArray

from cirq_qubitization.quantum_graph.bloq import Bloq
from cirq_qubitization.quantum_graph.composite_bloq import CompositeBloq, SoquetT
from cirq_qubitization.quantum_graph.fancy_registers import FancyRegister, FancyRegisters, Side
from cirq_qubitization.quantum_graph.quantum_graph import Soquet


@frozen
class And(Bloq):
    """A two-bit 'and' operation.

    Args:
        cv1: Whether the first bit is a positive control.
        cv2: Whether the second bit is a positive control.

    Registers:
     - ctrl: A two-bit control register.
     - (right) target: The output bit.

    References:
        (Encoding Electronic Spectra in Quantum Circuits with Linear T Complexity)[https://arxiv.org/abs/1805.03662].
            Babbush et. al. 2018. Section III.A. and Fig. 4.
        (Verifying Measurement Based Uncomputation)[https://algassert.com/post/1903].
            Gidney, C. 2019.
    """

    cv1: int = 1
    cv2: int = 1
    adjoint: bool = False

    @cached_property
    def registers(self) -> FancyRegisters:
        return FancyRegisters(
            [
                FancyRegister('ctrl', 1, wireshape=(2,)),
                FancyRegister('target', 1, side=Side.RIGHT if not self.adjoint else Side.LEFT),
            ]
        )

    def pretty_name(self) -> str:
        dag = '†' if self.adjoint else ''
        return f'And{dag}'

    def apply_classical(self, ctrl: NDArray[np.uint8]) -> Dict[str, NDArray[np.uint8]]:
<<<<<<< HEAD
        # (bitsize,)
        # (wx1, wx2, bitsize)
        assert ctrl.shape == (2, 1)
        c1, c2 = ctrl[:, 0]
        if c1 == self.cv1 and c2 == self.cv2:
            target = np.array([1], dtype=np.uint8)
        else:
            target = np.array([0], dtype=np.uint8)
=======
        if self.adjoint:
            raise NotImplementedError()
        assert ctrl.shape == (2,)
        c1, c2 = ctrl
        if c1 == self.cv1 and c2 == self.cv2:
            target = 1
        else:
            target = 0
>>>>>>> 2c56820a
        return {'ctrl': ctrl, 'target': target}

    def add_my_tensors(
        self,
        tn: qtn.TensorNetwork,
        tag: Any,
        *,
        incoming: Dict[str, SoquetT],
        outgoing: Dict[str, SoquetT],
    ):

        # Fill in our tensor using "and" logic.
        data = np.zeros((2, 2, 2, 2, 2), dtype=np.complex128)
        for c1, c2 in itertools.product((0, 1), repeat=2):
            if c1 == self.cv1 and c2 == self.cv2:
                data[c1, c2, c1, c2, 1] = 1
            else:
                data[c1, c2, c1, c2, 0] = 1

        # Here: adjoint just switches the direction of the target index.
        if self.adjoint:
            trg = incoming['target']
        else:
            trg = outgoing['target']

        tn.add(
            qtn.Tensor(
                data=data,
                inds=(
                    incoming['ctrl'][0],
                    incoming['ctrl'][1],
                    outgoing['ctrl'][0],
                    outgoing['ctrl'][1],
                    trg,
                ),
                tags=['And', tag],
            )
        )


@frozen
class MultiAnd(Bloq):
    """A many-bit (multi-control) 'and' operation.

    Args:
        cvs: A tuple of control variable settings. Each entry specifies whether that
            control line is a "positive" control (`cv[i]=1`) or a "negative" control `0`.

    Registers:
     - ctrl: An n-bit control register.
     - (right) An `n-2` bit junk register to be cleaned up by the inverse operation.
     - (right) target: The output bit.
    """

    cvs: Tuple[int, ...] = field(validator=lambda i, f, v: len(v) >= 3)
    adjoint: bool = False

    @cached_property
    def registers(self) -> FancyRegisters:
        one_side = Side.RIGHT if not self.adjoint else Side.LEFT
        return FancyRegisters(
            [
                FancyRegister('ctrl', 1, wireshape=(len(self.cvs),)),
                FancyRegister('junk', 1, wireshape=(len(self.cvs) - 2,), side=one_side),
                FancyRegister('target', 1, side=one_side),
            ]
        )

    def pretty_name(self) -> str:
        dag = '†' if self.adjoint else ''
        return f'And{dag}'

    def decompose_bloq(self) -> 'CompositeBloq':
        cbloq = super().decompose_bloq()
        if self.adjoint:
            raise NotImplementedError("Come back soon.")
        return cbloq

    def build_composite_bloq(
        self, bb: 'CompositeBloqBuilder', *, ctrl: NDArray[Soquet]
    ) -> Dict[str, 'SoquetT']:
        """Decomposes multi-controlled `And` in-terms of an `And` ladder of size #controls-1.

        This method builds the `adjoint=False` composite bloq. `self.decompose_bloq()`
        will throw if `self.adjoint=True`.
        """
        # 'and' the first two control lines together into an ancilla.
        cv1, cv2, *_ = self.cvs
        c1c2, anc = bb.add(And(cv1=cv1, cv2=cv2), ctrl=ctrl[:2])

        if len(self.cvs) == 3:
            # Base case: add a final `And` to complete the ladder.
            (anc, c3), target = bb.add(And(cv1=1, cv2=self.cvs[2]), ctrl=[anc, ctrl[2]])
            return {
                'ctrl': np.concatenate((c1c2, [c3])),
                'junk': np.asarray([anc]),
                'target': target,
            }

        # Recursive step: Replace the first two controls with the ancilla.
        # Note: change `bb.add_from` to `bb.add` to decompose one recursive step at a time.
        (anc, *c_rest), junk, target = bb.add_from(
            MultiAnd(cvs=(1, *self.cvs[2:])), ctrl=np.concatenate(([anc], ctrl[2:]))
        )
        return {
            'ctrl': np.concatenate((c1c2, c_rest)),
            'junk': np.concatenate(([anc], junk)),
            'target': target,
        }

    def apply_classical(self, ctrl: NDArray[np.uint8]) -> Dict[str, NDArray[np.uint8]]:
<<<<<<< HEAD
        target = True
        for cv, c in zip(self.cvs, ctrl[:, 0]):
            target = target and (c == cv)

        junk = np.zeros(len(self.cvs) - 2, dtype=np.uint8)
        target = [1] if target else [0]
        target = np.array(target, dtype=np.uint8)
=======
        if self.adjoint:
            raise NotImplementedError()

        target = True
        for cv, c in zip(self.cvs, ctrl):
            target = target and (c == cv)

        junk = np.zeros(len(self.cvs) - 2, dtype=np.uint8)
        target = 1 if target else 0
>>>>>>> 2c56820a

        return {'ctrl': ctrl, 'junk': junk, 'target': target}<|MERGE_RESOLUTION|>--- conflicted
+++ resolved
@@ -50,16 +50,6 @@
         return f'And{dag}'
 
     def apply_classical(self, ctrl: NDArray[np.uint8]) -> Dict[str, NDArray[np.uint8]]:
-<<<<<<< HEAD
-        # (bitsize,)
-        # (wx1, wx2, bitsize)
-        assert ctrl.shape == (2, 1)
-        c1, c2 = ctrl[:, 0]
-        if c1 == self.cv1 and c2 == self.cv2:
-            target = np.array([1], dtype=np.uint8)
-        else:
-            target = np.array([0], dtype=np.uint8)
-=======
         if self.adjoint:
             raise NotImplementedError()
         assert ctrl.shape == (2,)
@@ -68,7 +58,6 @@
             target = 1
         else:
             target = 0
->>>>>>> 2c56820a
         return {'ctrl': ctrl, 'target': target}
 
     def add_my_tensors(
@@ -180,15 +169,6 @@
         }
 
     def apply_classical(self, ctrl: NDArray[np.uint8]) -> Dict[str, NDArray[np.uint8]]:
-<<<<<<< HEAD
-        target = True
-        for cv, c in zip(self.cvs, ctrl[:, 0]):
-            target = target and (c == cv)
-
-        junk = np.zeros(len(self.cvs) - 2, dtype=np.uint8)
-        target = [1] if target else [0]
-        target = np.array(target, dtype=np.uint8)
-=======
         if self.adjoint:
             raise NotImplementedError()
 
@@ -198,6 +178,5 @@
 
         junk = np.zeros(len(self.cvs) - 2, dtype=np.uint8)
         target = 1 if target else 0
->>>>>>> 2c56820a
 
         return {'ctrl': ctrl, 'junk': junk, 'target': target}