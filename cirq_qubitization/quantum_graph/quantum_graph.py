<<<<<<< HEAD
from typing import Tuple, TYPE_CHECKING, Union
=======
"""Plumbing for bloq-to-bloq `Connection`s."""

from typing import Tuple, Union
>>>>>>> 2b15396e

from attrs import field, frozen

if TYPE_CHECKING:
    from cirq_qubitization import Bloq, FancyRegister


@frozen
class BloqInstance:
    """A unique instance of a Bloq within a `CompositeBloq`.

    Attributes:
        bloq: The `Bloq`.
        i: An arbitrary index to disambiguate this instance from other Bloqs of the same type
            within a `CompositeBloq`.
    """

    bloq: 'Bloq'
    i: int

    def __str__(self):
        return f'{self.bloq}<{self.i}>'

    def bloq_is(self, t) -> bool:
        """Helper method that does `isinstance(self.bloq, t)`.

        This is also defined on `DanglingT`, so using this method on `binst` is equivalent
        to:

        >>> not isinstance(binst, DanglingT) and isinstance(binst.bloq, t)
        """
        return isinstance(self.bloq, t)


class DanglingT:
    """The type of the singleton objects `LeftDangle` and `RightDangle`.

    These objects are placeholders for the `binst` field of a `Soquet` that represents
    an "external wire". We can consider `Soquets` of this type to represent input or
    output data of a `CompositeBloq`.
    """

    def __init__(self, name: str):
        self._name = name

    def __repr__(self):
        return self._name

    def bloq_is(self, t) -> bool:
        """DanglingT.bloq_is(...) is always False.

        This is to support convenient isinstance checking on binst.bloq where
        binst may be a `DanglingT`.
        """
        return False


def _to_tuple(x: Union[int, Tuple[int, ...]]):
    if isinstance(x, int):
        return (x,)
    return x


@frozen
class Soquet:
    """One half of a connection.

    Users should not construct these directly. They should be marshalled
    by a `CompositeBloqBuilder`.

    A `Soquet` acts as the node type in our quantum compute graph. It is a particular
    register (by name and optional index) on a particular `Bloq` instance.

    A `Soquet` can also be present in an external connection (i.e. represent an unconnected input
    or output) by setting the `binst` attribute to `LeftDangle` or `RightDangle`.

    Attributes:
        binst: The BloqInstance to which this soquet belongs.
        reg: The register that this soquet is an instance of.
        idx: Registers with non-empty `wireshape` attributes are multi-dimensional. A soquet
            is an explicitly indexed instantiation of one element of the multi-dimensional
            register.
    """

    binst: Union[BloqInstance, DanglingT]
    reg: 'FancyRegister'
    idx: Tuple[int, ...] = field(converter=_to_tuple, default=tuple())

    @idx.validator
    def _check_idx(self, attribute, value):
        if len(value) != len(self.reg.wireshape):
            raise ValueError(f"Bad index shape {value} for {self.reg}.")
        for i, shape in zip(value, self.reg.wireshape):
            if i >= shape:
                raise ValueError(f"Bad index {i} for {self.reg}.")

    def pretty(self) -> str:
        label = self.reg.name
        if len(self.idx) > 0:
            return f'{label}[{", ".join(str(i) for i in self.idx)}]'
        return label

    def __str__(self) -> str:
        return f'{self.binst}.{self.pretty()}'


LeftDangle = DanglingT("LeftDangle")
RightDangle = DanglingT("RightDangle")


def _singleton_error(self, x):
    raise ValueError("Do not instantiate a new DanglingT. Use `LeftDangle` or `RightDangle`.")


DanglingT.__init__ = _singleton_error


@frozen
class Connection:
    """A connection between two `Soquet`s.

    Quantum data flows from left to right. The graph implied by a collection of `Connections`s
    is directed.
    """

    left: Soquet
    right: Soquet

    @property
    def shape(self) -> int:
        ls = self.left.reg.bitsize
        rs = self.right.reg.bitsize

        if ls != rs:
            raise ValueError(f"Invalid Connection {self}: shape mismatch: {ls} != {rs}")
        return ls

    def __str__(self) -> str:
        return f'{self.left} -> {self.right}'<|MERGE_RESOLUTION|>--- conflicted
+++ resolved
@@ -1,10 +1,6 @@
-<<<<<<< HEAD
-from typing import Tuple, TYPE_CHECKING, Union
-=======
 """Plumbing for bloq-to-bloq `Connection`s."""
 
-from typing import Tuple, Union
->>>>>>> 2b15396e
+from typing import Tuple, TYPE_CHECKING, Union
 
 from attrs import field, frozen
 
