"""Contains the main interface for defining `Bloq`s."""

import abc
from typing import Any, Dict, List, Tuple, TYPE_CHECKING, Union

if TYPE_CHECKING:
    import cirq
    import quimb.tensor as qtn
    from cirq_ft import TComplexity
    from numpy.typing import NDArray

<<<<<<< HEAD
    from cirq_qubitization import (
=======
    from cirq_qubitization.quantum_graph.bloq_counts import BloqCountT, SympySymbolAllocator
    from cirq_qubitization.quantum_graph.cirq_conversion import CirqQuregT
    from cirq_qubitization.quantum_graph.classical_sim import ClassicalValT
    from cirq_qubitization.quantum_graph.composite_bloq import (
>>>>>>> 029c39a1
        CompositeBloq,
        CompositeBloqBuilder,
        FancyRegisters,
        Soquet,
        SoquetT,
    )
    from cirq_qubitization.quantum_graph.bloq_counts import SympySymbolAllocator
    from cirq_qubitization.quantum_graph.cirq_conversion import CirqQuregT
    from cirq_qubitization.quantum_graph.classical_sim import ClassicalValT
    from cirq_qubitization.quantum_graph.musical_score import WireSymbol


class Bloq(metaclass=abc.ABCMeta):
    """Bloq is the primary abstract base class for all operations.

    Bloqs let you represent high-level quantum programs and subroutines as a hierarchical
    collection of Python objects. The main interface is this abstract base class.

    There are two important flavors of implementations of the `Bloq` interface. The first flavor
    consists of bloqs implemented by you, the user-developer to express quantum operations of
    interest. For example:

    >>> class ShorsAlgorithm(Bloq):
    >>>     ...

    The other important `Bloq` subclass is `CompositeBloq`, which is a container type for a
    collection of sub-bloqs.

    There is only one mandatory method you must implement to have a well-formed `Bloq`,
    namely `Bloq.registers`. There are many other methods you can optionally implement to
    encode more information about the bloq.
    """

    @property
    @abc.abstractmethod
    def registers(self) -> 'FancyRegisters':
        """The input and output names and types for this bloq.

        This property can be thought of as analogous to the function signature in ordinary
        programming. For example, it is analogous to function declarations in a
        C header (`*.h`) file.

        This is the only manditory method (property) you must implement to inherit from
        `Bloq`. You can optionally implement additional methods to encode more information
        about this bloq.
        """

    def pretty_name(self) -> str:
        return self.__class__.__name__

    def short_name(self) -> str:
        name = self.pretty_name()
        if len(name) <= 8:
            return name

        return name[:6] + '..'

    def build_composite_bloq(
        self, bb: 'CompositeBloqBuilder', **soqs: 'SoquetT'
    ) -> Dict[str, 'SoquetT']:
        """Override this method to define a Bloq in terms of its constituent parts.

        Bloq definers should override this method. If you already have an instance of a `Bloq`,
        consider calling `decompose_bloq()` which will set up the correct context for
        calling this function.

        Args:
            bb: A `CompositeBloqBuilder` to append sub-Bloq to.
            **soqs: The initial soquets corresponding to the inputs to the Bloq.

        Returns:
            The soquets corresponding to the outputs of the Bloq (keyed by name) or
            `NotImplemented` if there is no decomposition.
        """
        return NotImplemented

    def decompose_bloq(self) -> 'CompositeBloq':
        """Decompose this Bloq into its constituent parts contained in a CompositeBloq.

        Bloq users can call this function to delve into the definition of a Bloq. If you're
        trying to define a bloq's decomposition, consider overriding `build_composite_bloq`
        which provides helpful arguments for implementers.

        Returns:
            A CompositeBloq containing the decomposition of this Bloq.

        Raises:
            NotImplementedError: If there is no decomposition defined; namely: if
                `build_composite_bloq` returns `NotImplemented`.
        """
        from cirq_qubitization.quantum_graph.composite_bloq import CompositeBloqBuilder

        bb, initial_soqs = CompositeBloqBuilder.from_registers(
            self.registers, add_registers_allowed=False
        )
        out_soqs = self.build_composite_bloq(bb=bb, **initial_soqs)
        if out_soqs is NotImplemented:
            raise NotImplementedError(f"Cannot decompose {self}.")

        return bb.finalize(**out_soqs)

    def supports_decompose_bloq(self) -> bool:
        """Whether this bloq supports `.decompose_bloq()`.

        By default, we check that the method `build_composite_bloq` is overriden. For
        extraordinary circumstances, you may need to override this method directly to
        return an accurate value.
        """
        return not self.build_composite_bloq.__qualname__.startswith('Bloq.')

    def as_composite_bloq(self) -> 'CompositeBloq':
        """Wrap this Bloq into a size-1 CompositeBloq.

        This method is overriden so if this Bloq is already a CompositeBloq, it will
        be returned.
        """
        from cirq_qubitization.quantum_graph.composite_bloq import CompositeBloqBuilder

        bb, initial_soqs = CompositeBloqBuilder.from_registers(
            self.registers, add_registers_allowed=False
        )
        ret_soqs_tuple = bb.add(self, **initial_soqs)
        assert len(list(self.registers.rights())) == len(ret_soqs_tuple)
        ret_soqs = {reg.name: v for reg, v in zip(self.registers.rights(), ret_soqs_tuple)}
        return bb.finalize(**ret_soqs)

    def on_classical_vals(self, **vals: 'ClassicalValT') -> Dict[str, 'ClassicalValT']:
        """How this bloq operates on classical data.

        Override this method if your bloq represents classical, reversible logic. For example:
        quantum circuits composed of X and C^nNOT gates are classically simulable.

        Bloq definers should override this method. If you already have an instance of a `Bloq`,
        consider calling `call_clasically(**vals)` which will do input validation before
        calling this function.

        Args:
            **vals: The input classical values for each left (or thru) register. The data
                types are guaranteed to match `self.registers`. Values for registers
                with bitsize `n` will be integers of that bitsize. Values for registers with
                `wireshape` will be an ndarray of integers of the given bitsize. Note: integers
                can be either Numpy or Python integers. If they are Python integers, they
                are unsigned.

        Returns:
            A dictionary mapping right (or thru) register name to output classical values.
        """
        try:
            return self.decompose_bloq().on_classical_vals(**vals)
        except NotImplementedError as e:
            raise NotImplementedError(f"{self} does not support classical simulation: {e}")

    def call_classically(self, **vals: 'ClassicalValT') -> Tuple['ClassicalValT', ...]:
        """Call this bloq on classical data.

        Bloq users can call this function to apply bloqs to classical data. If you're
        trying to define a bloq's action on classical values, consider overriding
        `on_classical_vals` which promises type checking for arguments.

        Args:
            **vals: The input classical values for each left (or thru) register. The data
                types must match `self.registers`. Values for registers
                with bitsize `n` should be integers of that bitsize or less. Values for registers
                with `wireshape` should be an ndarray of integers of the given bitsize.
                Note: integers can be either Numpy or Python integers, but should be positive
                and unsigned.

        Returns:
            A tuple of output classical values ordered according to this bloqs right (or thru)
            registers.
        """
        res = self.as_composite_bloq().on_classical_vals(**vals)
        return tuple(res[reg.name] for reg in self.registers.rights())

    def tensor_contract(self) -> 'NDArray':
        """Return a contracted, dense ndarray representing this bloq.

        This constructs a tensor network and then contracts it according to our registers,
        i.e. the dangling indices. The returned array will be 0-, 1- or 2-dimensional. If it is
        a 2-dimensional matrix, we follow the quantum computing / matrix multiplication convention
        of (right, left) indices.
        """
        return self.as_composite_bloq().tensor_contract()

    def add_my_tensors(
        self,
        tn: 'qtn.TensorNetwork',
        tag: Any,
        *,
        incoming: Dict[str, 'SoquetT'],
        outgoing: Dict[str, 'SoquetT'],
    ):
        """Override this method to support native quimb simulation of this Bloq.

        This method is responsible for adding a tensor corresponding to the unitary, state, or
        effect of the bloq to the provided tensor network `tn`. Often, this method will add
        one tensor for a given Bloq, but some bloqs can be represented in a factorized form
        requiring the addition of more than one tensor.

        If this method is not overriden, the default implementation will try to use the bloq's
        decomposition to find a dense representation for this bloq.

        Args:
            tn: The tensor network to which we add our tensor(s)
            tag: An arbitrary tag that must be forwarded to `qtn.Tensor`'s `tag` attribute.
            incoming: A mapping from register name to SoquetT to order left indices for
                the tensor network.
            outgoing: A mapping from register name to SoquetT to order right indices for
                the tensor network.
        """
        import quimb.tensor as qtn

        from cirq_qubitization.quantum_graph.quimb_sim import (
            _cbloq_as_contracted_tensor_data_and_inds,
        )

        cbloq = self.decompose_bloq()
        data, inds = _cbloq_as_contracted_tensor_data_and_inds(
            cbloq=cbloq, registers=self.registers, incoming=incoming, outgoing=outgoing
        )
        tn.add(qtn.Tensor(data=data, inds=inds, tags=[self.short_name(), tag]))

    def declares_my_tensors(self) -> bool:
        """Whether this bloq declares its tensors by overriding `.add_my_tensors(...)`.

        By default, we check that the method is overriden. For
        extraordinary circumstances, you may need to override this method directly to
        return an accurate value.
        """
        return not self.add_my_tensors.__qualname__.startswith('Bloq.')

    def bloq_counts(self, ssa: 'SympySymbolAllocator') -> List['BloqCountT']:
        """Return a list of `(n, bloq)` tuples where bloq is used `n` times in the decomposition.

        By default, this method will use `self.decompose_bloq()` to count up bloqs.
        However, you can override this if you don't want to provide a complete decomposition,
        if you know symbolic expressions for the counts, or if you need to "generalize"
        the subbloqs by overwriting bloq attributes that do not affect its cost with generic
        sympy symbols (perhaps with the aid of the provided `SympySymbolAllocator`).
        """
        return self.decompose_bloq().bloq_counts(ssa)

    def declares_bloq_counts(self) -> bool:
        """Whether this bloq declares its bloq counts by overriding `.bloq_counts(...)`.

        By default, we check that the method is overriden. For
        extraordinary circumstances, you may need to override this method directly to
        return an accurate value.
        """
        return not self.bloq_counts.__qualname__.startswith('Bloq.')

    def t_complexity(self) -> 'TComplexity':
        """The `TComplexity` for this bloq.

        By default, this will recurse into this bloq's decomposition but this
        method can be overriden with a known value.
        """
        return self.decompose_bloq().t_complexity()

    def declares_t_complexity(self) -> bool:
        """Whether this bloq declares its t complexity by overriding `.t_complexity()`.

        By default, we check that the method is overriden. For
        extraordinary circumstances, you may need to override this method directly to
        return an accurate value.
        """
        return not self.t_complexity.__qualname__.startswith('Bloq.')

    def as_cirq_op(
        self, qubit_manager: 'cirq.QubitManager', **cirq_quregs: 'CirqQuregT'
    ) -> Tuple[Union['cirq.Operation', None], Dict[str, 'CirqQuregT']]:
        """Override this method to support conversion to a Cirq operation.

        If this method is not overriden, the default implementation will wrap this bloq
        in a `BloqAsCirqGate` shim.

        Args:
            qubit_manager: A `cirq.QubitManager` for allocating `cirq.Qid`s.
            **cirq_quregs: kwargs mapping from this bloq's left register names to an ndarray of
                `cirq.Qid`. The final dimension of this array corresponds to the registers
                `bitsize` size. Any additional dimensions come first and correspond to the
                register `wireshape` sizes.

        Returns:
            op: A cirq operation corresponding to this bloq acting on the provided cirq qubits or
                None. This method should return None if and only if the bloq instance truly should
                not be included in the Cirq circuit (e.g. for reshaping bloqs). A bloq with no cirq
                equivalent should raise an exception instead.
            cirq_quregs: A mapping from this bloq's right register of the same format as the
                `cirq_quregs` argument. The returned dictionary corresponds to the output qubits.
        """
        from cirq_qubitization.quantum_graph.cirq_conversion import BloqAsCirqGate

        return BloqAsCirqGate.bloq_on(
            bloq=self, cirq_quregs=cirq_quregs, qubit_manager=qubit_manager
        )

    def wire_symbol(self, soq: 'Soquet') -> 'WireSymbol':
        """On a musical score visualization, use this `WireSymbol` to represent `soq`.

        By default, we use a "directional text box", which is a text box that is either
        rectangular for thru-registers or facing to the left or right for non-thru-registers.

        Override this method to provide a more relevant `WireSymbol` for the provided soquet.
        This method can access bloq attributes. For example: you may want to draw either
        a filled or empty circle for a control register depending on a control value bloq
        attribute.
        """
        from cirq_qubitization.quantum_graph.musical_score import directional_text_box

        return directional_text_box(text=soq.pretty(), side=soq.reg.side)<|MERGE_RESOLUTION|>--- conflicted
+++ resolved
@@ -9,21 +9,14 @@
     from cirq_ft import TComplexity
     from numpy.typing import NDArray
 
-<<<<<<< HEAD
     from cirq_qubitization import (
-=======
-    from cirq_qubitization.quantum_graph.bloq_counts import BloqCountT, SympySymbolAllocator
-    from cirq_qubitization.quantum_graph.cirq_conversion import CirqQuregT
-    from cirq_qubitization.quantum_graph.classical_sim import ClassicalValT
-    from cirq_qubitization.quantum_graph.composite_bloq import (
->>>>>>> 029c39a1
         CompositeBloq,
         CompositeBloqBuilder,
         FancyRegisters,
         Soquet,
         SoquetT,
     )
-    from cirq_qubitization.quantum_graph.bloq_counts import SympySymbolAllocator
+    from cirq_qubitization.quantum_graph.bloq_counts import SympySymbolAllocator, BloqCountT
     from cirq_qubitization.quantum_graph.cirq_conversion import CirqQuregT
     from cirq_qubitization.quantum_graph.classical_sim import ClassicalValT
     from cirq_qubitization.quantum_graph.musical_score import WireSymbol
