from functools import cached_property
from typing import Dict

import cirq
import networkx as nx
import pytest
from attrs import frozen

from cirq_qubitization.gate_with_registers import Registers
from cirq_qubitization.quantum_graph.bloq import Bloq
from cirq_qubitization.quantum_graph.bloq_test import TestBloq
from cirq_qubitization.quantum_graph.composite_bloq import (
    _create_binst_graph,
    BloqBuilderError,
    CompositeBloq,
    CompositeBloqBuilder,
)
from cirq_qubitization.quantum_graph.quantum_graph import (
    BloqInstance,
<<<<<<< HEAD
    Connection,
    Soquet,
=======
>>>>>>> 90934a59
    LeftDangle,
    RightDangle,
    Soquet,
    Wire,
)


def _manually_make_test_cbloq_cxns():
    tb = TestBloq()
    binst1 = BloqInstance(tb, 1)
    binst2 = BloqInstance(tb, 2)
    assert binst1 != binst2
    return [
        Connection(Soquet(LeftDangle, 'q1'), Soquet(binst1, 'control')),
        Connection(Soquet(LeftDangle, 'q2'), Soquet(binst1, 'target')),
        Connection(Soquet(binst1, 'control'), Soquet(binst2, 'target')),
        Connection(Soquet(binst1, 'target'), Soquet(binst2, 'control')),
        Connection(Soquet(binst2, 'control'), Soquet(RightDangle, 'q1')),
        Connection(Soquet(binst2, 'target'), Soquet(RightDangle, 'q2')),
    ]


class TestComposite(Bloq):
    @cached_property
    def registers(self) -> Registers:
        return Registers.build(q1=1, q2=2)

    def build_composite_bloq(
        self, bb: 'CompositeBloqBuilder', q1: 'Soquet', q2: 'Soquet'
    ) -> Dict[str, 'Soquet']:
        q1, q2 = bb.add(TestBloq(), control=q1, target=q2)
        q1, q2 = bb.add(TestBloq(), control=q2, target=q1)
        return {'q1': q1, 'q2': q2}


def test_create_binst_graph():
    cxns = _manually_make_test_cbloq_cxns()
    binst1 = cxns[2].left.binst
    binst2 = cxns[2].right.binst
    binst_graph = _create_binst_graph(cxns)

    binst_generations = list(nx.topological_generations(binst_graph))
    assert binst_generations == [[LeftDangle], [binst1], [binst2], [RightDangle]]


def test_composite_bloq():
    cxns = _manually_make_test_cbloq_cxns()
    cbloq = CompositeBloq(cxns=cxns, registers=Registers.build(q1=1, q2=1))
    circuit = cbloq.to_cirq_circuit(q1=[cirq.LineQubit(1)], q2=[cirq.LineQubit(2)])
    cirq.testing.assert_has_diagram(
        circuit,
        desired="""\
1: ───@───X───
      │   │
2: ───X───@─── \
    """,
    )


def test_bb_composite_bloq():
    cbloq_auto = TestComposite().decompose_bloq()
    circuit = cbloq_auto.to_cirq_circuit(q1=[cirq.LineQubit(1)], q2=[cirq.LineQubit(2)])
    cirq.testing.assert_has_diagram(
        circuit,
        desired="""\
1: ───@───X───
      │   │
2: ───X───@─── \
    """,
    )


@frozen
class TestRepBloq(Bloq):
    n_reps: int

    @cached_property
    def registers(self) -> Registers:
        return Registers.build(x1=1, x2=1)

    def build_composite_bloq(
        self, bb: 'CompositeBloqBuilder', x1: 'Soquet', x2: 'Soquet'
    ) -> Dict[str, 'Soquet']:

        for _ in range(self.n_reps):
            x1, x2 = bb.add(TestBloq(), control=x1, target=x2)


def test_bloq_builder():
    registers = Registers.build(x=1, y=1)
    bb = CompositeBloqBuilder(registers)
    initial_soqs = bb.initial_soquets()
    assert initial_soqs == {'x': Soquet(LeftDangle, 'x'), 'y': Soquet(LeftDangle, 'y')}

    x = initial_soqs['x']
    y = initial_soqs['y']
    x, y = bb.add(TestBloq(), control=x, target=y)

    # the next assertion is sortof an implementation detail... these returned
    # soquets should be pretty opaque to the user.
    assert x == Soquet(BloqInstance(TestBloq(), i=0), 'control')

    x, y = bb.add(TestBloq(), control=x, target=y)
    assert x == Soquet(BloqInstance(TestBloq(), i=1), 'control')

    cbloq = bb.finalize(x=x, y=y)

    inds = {binst.i for binst in cbloq.bloq_instances}
    assert len(inds) == 2
    assert len(cbloq.bloq_instances) == 2


def _get_bb():
    registers = Registers.build(x=1, y=1)
    bb = CompositeBloqBuilder(registers)
    initial_soqs = bb.initial_soquets()
    x = initial_soqs['x']
    y = initial_soqs['y']
    return bb, x, y


def test_wrong_soquet():
    bb, x, y = _get_bb()

    with pytest.raises(
        BloqBuilderError, match=r'.*is not an available input Soquet for .*target.*'
    ):
        bb.add(TestBloq(), control=x, target=Soquet(BloqInstance(TestBloq(), i=12), 'target'))


def test_double_use_1():
    bb, x, y = _get_bb()

    with pytest.raises(
        BloqBuilderError, match=r'.*is not an available input Soquet for .*target.*'
    ):
        bb.add(TestBloq(), control=x, target=x)


def test_double_use_2():
    bb, x, y = _get_bb()

    x2, y2 = bb.add(TestBloq(), control=x, target=y)

    with pytest.raises(
        BloqBuilderError, match=r'.*is not an available input Soquet for .*control.*'
    ):
        x3, y3 = bb.add(TestBloq(), control=x, target=y)


def test_missing_args():
    bb, x, y = _get_bb()

    with pytest.raises(BloqBuilderError, match=r'.*requires an input Soquet named `control`.'):
        bb.add(TestBloq(), target=y)


def test_too_many_args():
    bb, x, y = _get_bb()

    with pytest.raises(
        BloqBuilderError, match=r'.*does not accept input Soquets.*another_control.*'
    ):
        bb.add(TestBloq(), control=x, target=y, another_control=x)


def test_finalize_wrong_soquet():
    bb, x, y = _get_bb()
    x2, y2 = bb.add(TestBloq(), control=x, target=y)
    assert x != x2
    assert y != y2

    with pytest.raises(BloqBuilderError, match=r'.*is not an available final Soquet for .*y.*'):
        bb.finalize(x=x2, y=Soquet(BloqInstance(TestBloq(), i=12), 'target'))


def test_finalize_double_use_1():
    bb, x, y = _get_bb()
    x2, y2 = bb.add(TestBloq(), control=x, target=y)

    with pytest.raises(BloqBuilderError, match=r'.*is not an available final Soquet for .*y.*'):
        bb.finalize(x=x2, y=x2)


def test_finalize_double_use_2():
    bb, x, y = _get_bb()
    x2, y2 = bb.add(TestBloq(), control=x, target=y)

    with pytest.raises(BloqBuilderError, match=r'.*is not an available final Soquet for .*x.*'):
        bb.finalize(x=x, y=y2)


def test_finalize_missing_args():
    bb, x, y = _get_bb()
    x2, y2 = bb.add(TestBloq(), control=x, target=y)

    with pytest.raises(BloqBuilderError, match=r'.*requires a final Soquet named `x`.'):
        bb.finalize(y=y2)


def test_finalize_too_many_args():
    bb, x, y = _get_bb()
    x2, y2 = bb.add(TestBloq(), control=x, target=y)

    with pytest.raises(BloqBuilderError, match=r'.*does not accept final Soquet.*z.*'):
        bb.finalize(x=x2, y=y2, z=Soquet(RightDangle, 'asdf'))<|MERGE_RESOLUTION|>--- conflicted
+++ resolved
@@ -17,15 +17,11 @@
 )
 from cirq_qubitization.quantum_graph.quantum_graph import (
     BloqInstance,
-<<<<<<< HEAD
     Connection,
     Soquet,
-=======
->>>>>>> 90934a59
     LeftDangle,
     RightDangle,
     Soquet,
-    Wire,
 )
 
 
