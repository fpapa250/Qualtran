"""Tools for laying out composite bloq graphs onto a "musical score".

A musical score is one where time proceeds from left to right and each horizontal line
represents a qubit or register of qubits.
"""
import abc
import heapq
import json
from typing import Any, Callable, Dict, Iterable, List, Optional, Set, Tuple, Union

import attrs
import networkx as nx
import numpy as np
from attrs import frozen, mutable
from matplotlib import pyplot as plt
from numpy.typing import NDArray

from cirq_qubitization.quantum_graph.bloq import Bloq
from cirq_qubitization.quantum_graph.composite_bloq import _binst_to_cxns
from cirq_qubitization.quantum_graph.fancy_registers import FancyRegister, FancyRegisters, Side
from cirq_qubitization.quantum_graph.quantum_graph import (
    BloqInstance,
    Connection,
    DanglingT,
    LeftDangle,
    RightDangle,
    Soquet,
)


@frozen
class RegPosition:
    """Coordinates for a register when visualizing on a musical score.

    Throughout, we consider two different "x" (i.e. time) coordinates: a sequential one
    where each bloq is in its own column and a topological one where bloqs that are
    topologically independent can share a time slice.

    Args:
        y: The y (vertical) position as an integer.
        seq_x: The x (horizontal) position where each bloq is enumerated in sequence.
        topo_gen: The index of the topological generation to which the bloq belongs.
    """

    y: int
    seq_x: int
    topo_gen: int

    def json_dict(self):
        return attrs.asdict(self)


@frozen(order=True)
class HLine:
    """Dataclass representing a horizontal line segment at a given vertical position `x`.

    It runs from (sequential) x positions `seq_x_start` to `seq_x_end`, inclusive. If `seq_x_end`
    is `None`, that indicates we've started a line (by allocating a new qubit perhaps) but
    we don't know where it ends yet.
    """

    y: int
    seq_x_start: int
    seq_x_end: Optional[int] = None

    def json_dict(self):
        return attrs.asdict(self)


class LineManager:
    """Methods to manage allocation and de-allocation of lines representing a register of qubits."""

    def __init__(self, max_n_lines: int = 100):
        self.available = list(range(max_n_lines))
        heapq.heapify(self.available)
        self.hlines: Set[HLine] = set()
        self._reserved: List[Tuple[List[int], Callable]] = []

    def new_y(self, binst: BloqInstance, reg: FancyRegister, idx=None):
        """Allocate a new y position (i.e. a new qubit or register)."""
        return heapq.heappop(self.available)

    def reserve_n(self, n: int, until):
        """Reserve `n` lines until further notice.

        To have fine-grained control over the vertical layout of HLines, consider
        overriding `maybe_reserve` which can call this method to reserve lines
        depending on the musical score context.
        """
        nums = []
        for _ in range(n):
            nums.append(heapq.heappop(self.available))
        self._reserved.append((nums, until))

    def unreserve(self, binst: BloqInstance, reg: FancyRegister):
        """Go through our reservations and rescind them depending on the `until` predicate."""
        kept = []
        for ys, until in self._reserved:
            if until(binst, reg):
                for y in ys:
                    heapq.heappush(self.available, y)
            else:
                kept.append((ys, until))
        self._reserved = kept

    def maybe_reserve(self, binst: BloqInstance, reg: FancyRegister, idx: Tuple[int, ...]):
        """Override this method to provide custom control over line allocation.

        After a new y position is allocated and after a y position is freed, this method
        is called  with the current `binst, reg, idx`. You can inspect these elements to
        determine whether you want to continue allocating lines first-come-first-serve by
        returning without doing anything;
        or you can call `self.reserve_n(n, until)` to keep the next `n` lines unavailable
        until the `until` callback predicate evaluates to True.

        Whenever a new register is encountered, we first go through existing reservations
        and call the `until` predicate on `binst, reg`.
        """

    def new(
        self, binst: BloqInstance, reg: FancyRegister, seq_x: int, topo_gen: int
    ) -> Union[RegPosition, NDArray[RegPosition]]:
        """Allocate a position or positions for `reg`.

        `binst` and `reg` can optionally modify the allocation strategy.
        `seq_x` and `topo_gen` are passed through.
        """
        self.unreserve(binst, reg)
        if not reg.wireshape:
            y = self.new_y(binst, reg)
            self.hlines.add(HLine(y=y, seq_x_start=seq_x))
            self.maybe_reserve(binst, reg, idx=tuple())
            return RegPosition(y=y, seq_x=seq_x, topo_gen=topo_gen)

        arg = np.zeros(reg.wireshape, dtype=object)
        for idx in reg.wire_idxs():
            y = self.new_y(binst, reg, idx)
            self.hlines.add(HLine(y=y, seq_x_start=seq_x))
            arg[idx] = RegPosition(y=y, seq_x=seq_x, topo_gen=topo_gen)
            self.maybe_reserve(binst, reg, idx)
        return arg

    def finish_hline(self, y: int, seq_x_end: int):
        """Update `self.hlines` once we know where an HLine ends."""
        (partial_h_line,) = (h for h in self.hlines if h.y == y and h.seq_x_end is None)
        self.hlines.remove(partial_h_line)
        self.hlines.add(attrs.evolve(partial_h_line, seq_x_end=seq_x_end))

    def free(
        self, binst: BloqInstance, reg: FancyRegister, arr: Union[RegPosition, NDArray[RegPosition]]
    ):
        """De-allocate a position or positions for `reg`.

        This will free the position for future allocation. This will find the in-progress
        HLine associate with `reg` and update it to indicate the end point.
        """
        if not reg.wireshape:
            qline = arr
            assert isinstance(qline, RegPosition), qline
            heapq.heappush(self.available, qline.y)
            self.finish_hline(qline.y, seq_x_end=qline.seq_x)
            self.maybe_reserve(binst, reg, idx=tuple())
            return

        for idx in reg.wire_idxs():
            qline = arr[idx]
            heapq.heappush(self.available, qline.y)
            self.finish_hline(qline.y, seq_x_end=qline.seq_x)
            self.maybe_reserve(binst, reg, idx)


def _get_in_vals(
    binst: BloqInstance, reg: FancyRegister, soq_assign: Dict[Soquet, RegPosition]
) -> Union[RegPosition, NDArray[RegPosition]]:
    """Pluck out the correct values from `soq_assign` for `reg` on `binst`."""
    if not reg.wireshape:
        return soq_assign[Soquet(binst, reg)]

    arg = np.empty(reg.wireshape, dtype=object)
    for idx in reg.wire_idxs():
        soq = Soquet(binst, reg, idx=idx)
        arg[idx] = soq_assign[soq]

    return arg


def _update_assign_from_vals(
    regs: Iterable[FancyRegister],
    binst: BloqInstance,
    vals: Dict[str, RegPosition],
    soq_assign: Dict[Soquet, RegPosition],
    seq_x: int,
    topo_gen: int,
    manager: LineManager,
):
    """Update `soq_assign` using `vals`.

    If a given register is not in the `vals` dictionary, we will allocate a new position for it.
    This helper function does some shape-compatibility checking.
    """
    for reg in regs:
        try:
            arr = vals[reg.name]
        except KeyError:
            arr = manager.new(binst=binst, reg=reg, seq_x=seq_x, topo_gen=topo_gen)

        if reg.wireshape:
            arr = np.asarray(arr)
            if arr.shape != reg.wireshape:
                raise ValueError(
                    f"Incorrect shape {arr.shape} received for {binst}.{reg.name}. "
                    f"Want {reg.wireshape}."
                )

            for idx in reg.wire_idxs():
                soq = Soquet(binst, reg, idx=idx)
                soq_assign[soq] = attrs.evolve(arr[idx], seq_x=seq_x, topo_gen=topo_gen)
        else:
            soq = Soquet(binst, reg)
            soq_assign[soq] = attrs.evolve(arr, seq_x=seq_x, topo_gen=topo_gen)


def _binst_assign_line(
    binst: BloqInstance,
    pred_cxns: Iterable[Connection],
    soq_assign: Dict[Soquet, RegPosition],
    seq_x: int,
    topo_gen: int,
    manager: LineManager,
):
    """Assign positions for a binst.

    Args:
        binst: The bloq instance whose bloq we will call `on_classical_vals`.
        pred_cxns: Predecessor connections for the bloq instance.
        soq_assign: Current assignment of soquets to classical values.
        seq_x: The sequential x index of the binst.
        topo_gen: The topological generation of the binst.
        manager: The LineManager.
    """

    # Track inter-Bloq name changes
    for cxn in pred_cxns:
        soq_assign[cxn.right] = attrs.evolve(soq_assign[cxn.left], seq_x=seq_x, topo_gen=topo_gen)

    def _in_vals(reg: FancyRegister):
        # close over binst and `soq_assign`
        return _get_in_vals(binst, reg, soq_assign=soq_assign)

    bloq = binst.bloq
    in_vals = {reg.name: _in_vals(reg) for reg in bloq.registers.lefts()}
    partial_out_vals = {
        reg.name: in_vals[reg.name] for reg in bloq.registers if reg.side is Side.THRU
    }

    # The following will use `partial_out_vals` to re-use existing THRU lines; otherwise
    # the following will allocate new lines.
    _update_assign_from_vals(
        bloq.registers.rights(),
        binst,
        partial_out_vals,
        soq_assign,
        seq_x=seq_x,
        topo_gen=topo_gen,
        manager=manager,
    )

    # Free any purely-left registers.
    for reg in bloq.registers:
        if reg.side is Side.LEFT:
            manager.free(binst, reg, in_vals[reg.name])


def _cbloq_musical_score(
    registers: FancyRegisters, binst_graph: nx.DiGraph, manager: LineManager = None
) -> Tuple[Dict[str, RegPosition], Dict[Soquet, RegPosition], LineManager]:
    """Assign musical score positions through a composite bloq's contents.

    Args:
        registers: The cbloq's registers.
        binst_graph: The cbloq's binst graph.

    Returns:
        final_vals: A mapping from register name to output positions
        soq_assign: An assignment from each soquet to its position
        manager: The line manager (now containing filled in `hlines` attribute.
    """
    if manager is None:
        manager = LineManager()

    # Keep track of each soquet's position. Initialize by implicitly allocating new positions.
    # We introduce the convention that `LeftDangle`s are a seq_x=-1 and topo_gen=0
    soq_assign: Dict[Soquet, RegPosition] = {}
    topo_gen = 0
    _update_assign_from_vals(
        registers.lefts(), LeftDangle, {}, soq_assign, seq_x=-1, topo_gen=topo_gen, manager=manager
    )

    # Bloq-by-bloq application
    seq_x = 0
    for topo_gen, binsts in enumerate(nx.topological_generations(binst_graph)):
        for binst in binsts:
            if isinstance(binst, DanglingT):
                continue
            pred_cxns, succ_cxns = _binst_to_cxns(binst, binst_graph=binst_graph)
            _binst_assign_line(
                binst, pred_cxns, soq_assign, seq_x=seq_x, topo_gen=topo_gen, manager=manager
            )
            seq_x += 1

    # Track bloq-to-dangle name changes
    if len(list(registers.rights())) > 0:
        final_preds, _ = _binst_to_cxns(RightDangle, binst_graph=binst_graph)
        for cxn in final_preds:
            soq_assign[cxn.right] = attrs.evolve(
                soq_assign[cxn.left], seq_x=seq_x, topo_gen=topo_gen
            )

    # Formulate output with expected API
    def _f_vals(reg: FancyRegister):
        return _get_in_vals(RightDangle, reg, soq_assign)

    final_vals = {reg.name: _f_vals(reg) for reg in registers.rights()}
    for reg in registers.rights():
        manager.free(RightDangle, reg, final_vals[reg.name])
    return final_vals, soq_assign, manager


@frozen
class WireSymbol(metaclass=abc.ABCMeta):
    """Base class for a symbol.

    A symbol is a particular visual representation of a bloq's register.
    """

    def draw(self, ax, x, y):
        """Draw this symbol using matplotlib."""

    def json_dict(self):
        return {'symb_cls': self.__class__.__name__, 'symb_attributes': attrs.asdict(self)}


@frozen
class TextBox(WireSymbol):
    text: str

    def draw(self, ax, x, y):
        ax.text(
            x,
            -y,
            self.text,
            transform=ax.transData,
            fontsize=10,
            ha='center',
            va='center',
            bbox={'boxstyle': 'round', 'fc': 'white'},
        )


@frozen
class Text(WireSymbol):
    text: str

    def draw(self, ax, x, y):
        ax.text(
            x,
            -y,
            self.text,
            transform=ax.transData,
            fontsize=10,
            ha='center',
            va='center',
            bbox={'lw': 0, 'fc': 'white'},
        )


@frozen
class RarrowTextBox(WireSymbol):
    text: str

    def draw(self, ax, x, y):
        ax.text(
            x,
            -y,
            self.text,
            transform=ax.transData,
            fontsize=10,
            ha='center',
            va='center',
            bbox={'boxstyle': 'rarrow', 'fc': 'white'},
        )


@frozen
class LarrowTextBox(WireSymbol):
    text: str

    def draw(self, ax, x, y):
        ax.text(
            x,
            -y,
            self.text,
            transform=ax.transData,
            fontsize=10,
            ha='center',
            va='center',
            bbox={'boxstyle': 'larrow', 'fc': 'white'},
        )


@frozen
class Circle(WireSymbol):
    filled: bool = True

    def draw(self, ax, x, y):
        fc = 'k' if self.filled else 'w'
        c = plt.Circle((x, -y), radius=0.1, fc=fc, ec='k')
        ax.add_patch(c)


@frozen
class ModPlus(WireSymbol):
    def draw(self, ax, x, y):
        ax.text(
            x,
            -y,
            "⊕",
            transform=ax.transData,
            fontsize=20,
            ha='center',
            va='center',
            bbox={'fc': 'none', 'lw': 0},
        )


<<<<<<< HEAD
def directional_text_box(text: str, side: Side) -> Symb:
=======
def directional_text_box(text: str, side: Side) -> WireSymbol:
>>>>>>> 59d8e2f6
    if side is Side.THRU:
        return TextBox(text)
    elif side is Side.LEFT:
        return RarrowTextBox(text)
    elif side is Side.RIGHT:
        return LarrowTextBox(text)
<<<<<<< HEAD
    raise ValueError


def _soq_to_symb(soq: Soquet) -> Symb:
    """Return a visual pleasing symbol for the given soquet.
=======
    raise ValueError(f"Unknown side: {side}")
>>>>>>> 59d8e2f6


def _soq_to_symb(soq: Soquet) -> WireSymbol:
    """Return a pleasing symbol for the given soquet."""

    # Use text (with no box) for dangling register identifiers.
    if isinstance(soq.binst, DanglingT):
        return Text(soq.pretty())

    # Otherwise, use `Bloq.wire_symbol`.
    return soq.binst.bloq.wire_symbol(soq)


@mutable
class SoqData:
    """Data needed to draw a soquet.

    The symbol `symb` and position `RegPosition`. This also includes a string
    `ident` which can be used as a d3.js "key" to associate objects when transitioning
    between two musical scores.
    """

    symb: WireSymbol
    rpos: RegPosition
    ident: str

    def json_dict(self):
        d = self.symb.json_dict()
        d |= self.rpos.json_dict()
        d['ident'] = self.ident
        return d


@frozen
class VLine:
    """Data for drawing vertical lines."""

    x: int
    top_y: int
    bottom_y: int
    label: str

    def json_dict(self):
        return attrs.asdict(self)


@mutable
class MusicalScoreData:
    """All the data required to draw a musical score.

    This can be passed to `draw_musical_score` which will use matplotlib
    to draw the entities or dumped to json with `dump_musical_score` and then
    loaded by the d3.js visualization code.
    """

    max_x: int
    max_y: int
    soqs: List[SoqData]
    hlines: List[HLine]
    vlines: List[VLine]

    def json_dict(self):
        return attrs.asdict(self, recurse=False)


def _make_ident(binst: BloqInstance, me: Soquet):
    """Make a unique string identifier key for a soquet."""
    soqi = f'{me.reg.name},{me.reg.side},{me.idx}'
    if isinstance(binst, DanglingT):
        sidestr = 'l' if binst is LeftDangle else 'r'
        return f'dang,{me.reg.name},{sidestr},{me.idx}'

    return f'{binst.i},{soqi}'


def get_musical_score_data(bloq: Bloq, manager: Optional[LineManager] = None) -> MusicalScoreData:
    """Get the musical score data for a (composite) bloq.

    This will first walk through the compute graph to assign each soquet
    to a register position. Then we iterate again to finalize drawing-relevant
    properties like symbols and the various horizontal and vertical lines.

    Args:
        bloq: The bloq or composite bloq to get drawing data for
        manager: Optionally provide an override of `LineManager` if you want
            to control the allocation of horizontal (register) lines.
    """
<<<<<<< HEAD
    cb = cb.as_composite_bloq()
=======
    cbloq = bloq.as_composite_bloq()

>>>>>>> 59d8e2f6
    _, soq_assign, manager = _cbloq_musical_score(
        cbloq.registers, binst_graph=cbloq._binst_graph, manager=manager
    )
    msd = MusicalScoreData(
        max_x=max(v.seq_x for v in soq_assign.values()),
        max_y=max(v.y for v in soq_assign.values()),
        soqs=[],
        vlines=[],
        hlines=sorted(manager.hlines),
    )

    for hline in manager.hlines:
        if hline.seq_x_end is None:
            raise ValueError(f"A horizontal line has no end: {hline}")

    for binst in nx.topological_sort(cbloq._binst_graph):
        preds, succs = _binst_to_cxns(binst, binst_graph=cbloq._binst_graph)

        # Keep track of the extent of our vlines
        binst_top_y = 0
        binst_bot_y = msd.max_y
        binst_x = None

        for pred in preds:
            me = pred.right
            symb = _soq_to_symb(me)
            rpos = soq_assign[me]
            ident = _make_ident(binst, me)

            msd.soqs.append(SoqData(symb=symb, rpos=rpos, ident=ident))

            if rpos.y < binst_bot_y:
                binst_bot_y = rpos.y
            if rpos.y > binst_top_y:
                binst_top_y = rpos.y

            if binst_x is not None:
                assert binst_x == rpos.seq_x
            else:
                binst_x = rpos.seq_x

        for succ in succs:
            me = succ.left
            symb = _soq_to_symb(me)
            rpos = soq_assign[me]

            if me.reg.side is Side.THRU and binst is not LeftDangle:
                # Already drew is as part of the preds
                continue

            ident = _make_ident(binst, me)
            msd.soqs.append(SoqData(symb=symb, rpos=rpos, ident=ident))

            if rpos.y < binst_bot_y:
                binst_bot_y = rpos.y
            if rpos.y > binst_top_y:
                binst_top_y = rpos.y

            if binst_x is not None:
                assert binst_x == rpos.seq_x
            else:
                binst_x = rpos.seq_x

        if not isinstance(binst, DanglingT):
            msd.vlines.append(
                VLine(
                    x=binst_x,
                    top_y=binst_top_y,
                    bottom_y=binst_bot_y,
                    label=binst.bloq.short_name(),
                )
            )

    return msd


def draw_musical_score(msd: MusicalScoreData):
    fig, ax = plt.subplots(figsize=(max(5.0, 0.2 + 0.6 * msd.max_x), 5))

    for hline in msd.hlines:
        ax.hlines(-hline.y, hline.seq_x_start, hline.seq_x_end, color='k', zorder=-1)

    for vline in msd.vlines:
        ax.vlines(vline.x, -vline.top_y, -vline.bottom_y, color='k', zorder=-1)
        Text(vline.label).draw(ax, vline.x, vline.bottom_y - 0.5)

    for soq in msd.soqs:
        symb = soq.symb
        symb.draw(ax, soq.rpos.seq_x, soq.rpos.y)

    ax.set_xlim((-2, msd.max_x + 1))
    ax.set_ylim((-msd.max_y - 0.5, 1))
    fig.tight_layout()
    return fig, ax


class MusicalScoreEncoder(json.JSONEncoder):
    def default(self, o: Any) -> Any:
        if isinstance(o, (SoqData, HLine, VLine, MusicalScoreData, WireSymbol, RegPosition)):
            return o.json_dict()

        return super().default(o)


def dump_musical_score(msd: MusicalScoreData, name: str):
    with open(f'{name}.json', 'w') as f:
        json.dump(msd, f, indent=2, cls=MusicalScoreEncoder)<|MERGE_RESOLUTION|>--- conflicted
+++ resolved
@@ -433,26 +433,14 @@
         )
 
 
-<<<<<<< HEAD
-def directional_text_box(text: str, side: Side) -> Symb:
-=======
 def directional_text_box(text: str, side: Side) -> WireSymbol:
->>>>>>> 59d8e2f6
     if side is Side.THRU:
         return TextBox(text)
     elif side is Side.LEFT:
         return RarrowTextBox(text)
     elif side is Side.RIGHT:
         return LarrowTextBox(text)
-<<<<<<< HEAD
-    raise ValueError
-
-
-def _soq_to_symb(soq: Soquet) -> Symb:
-    """Return a visual pleasing symbol for the given soquet.
-=======
     raise ValueError(f"Unknown side: {side}")
->>>>>>> 59d8e2f6
 
 
 def _soq_to_symb(soq: Soquet) -> WireSymbol:
@@ -540,12 +528,8 @@
         manager: Optionally provide an override of `LineManager` if you want
             to control the allocation of horizontal (register) lines.
     """
-<<<<<<< HEAD
-    cb = cb.as_composite_bloq()
-=======
     cbloq = bloq.as_composite_bloq()
 
->>>>>>> 59d8e2f6
     _, soq_assign, manager = _cbloq_musical_score(
         cbloq.registers, binst_graph=cbloq._binst_graph, manager=manager
     )
