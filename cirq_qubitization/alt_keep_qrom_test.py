--- conflicted
+++ resolved
@@ -45,11 +45,7 @@
     # QROM data output
     qubit_regs = qrom.registers.get_named_qubits()
     all_qubits = qrom.registers.merge_qubits(**qubit_regs)
-<<<<<<< HEAD
-    selection, ancilla = qubit_regs["selection"], qubit_regs["ancilla"]
-=======
     selection = qubit_regs["selection"]
->>>>>>> d177587e
     targets = [qubit_regs[f"target{i}"] for i in range(len(qrom._data))]
     circuit = cirq.Circuit(qrom.on_registers(**qubit_regs))
 
