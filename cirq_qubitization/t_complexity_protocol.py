--- conflicted
+++ resolved
@@ -1,8 +1,4 @@
-<<<<<<< HEAD
-from typing import Any, Callable, Hashable, Iterable, Optional, Union
-=======
-from typing import Any, Dict, Iterable, Literal, Optional, overload
->>>>>>> 6116e291
+from typing import Any, Callable, Hashable, Iterable, Literal, Optional, overload, Union
 
 import cachetools
 import cirq
@@ -136,14 +132,14 @@
     return ret
 
 
-<<<<<<< HEAD
 @cachetools.cached(cachetools.LRUCache(128), key=_get_hash)
 def _t_complexity_for_gate_or_op(
     gate_or_op: Union[cirq.Gate, cirq.Operation], fail_quietly: bool
 ) -> Optional[TComplexity]:
     strategies = [_has_t_complexity, _is_clifford_or_t, _from_decomposition]
     return _t_complexity_from_strategies(gate_or_op, fail_quietly, strategies)
-=======
+
+
 @overload
 def t_complexity(stc: Any, fail_quietly: Literal[False] = False) -> TComplexity:
     ...
@@ -152,7 +148,6 @@
 @overload
 def t_complexity(stc: Any, fail_quietly: bool) -> Optional[TComplexity]:
     ...
->>>>>>> 6116e291
 
 
 def t_complexity(stc: Any, fail_quietly: bool = False) -> Optional[TComplexity]:
