--- conflicted
+++ resolved
@@ -46,9 +46,6 @@
         return []
 
     @abc.abstractmethod
-<<<<<<< HEAD
-    def nth_operation(self, n: int, control: cirq.Qid, target: Sequence[cirq.Qid]) -> cirq.OP_TREE:
-=======
     def nth_operation(
         self,
         n: int,
@@ -56,7 +53,6 @@
         target: Sequence[cirq.Qid],
         **extra_regs: Sequence[cirq.Qid],
     ) -> cirq.OP_TREE:
->>>>>>> e7311e08
         pass
 
     def _unary_iteration_segtree(
@@ -108,15 +104,11 @@
         )
 
     def _decompose_zero_control(
-<<<<<<< HEAD
-        self, selection: Sequence[cirq.Qid], ancilla: Sequence[cirq.Qid], target: Sequence[cirq.Qid]
-=======
         self,
         selection: Sequence[cirq.Qid],
         ancilla: Sequence[cirq.Qid],
         target: Sequence[cirq.Qid],
         **extra_regs: Sequence[cirq.Qid],
->>>>>>> e7311e08
     ):
         assert len(selection) == len(ancilla)
         assert 2 ** len(selection) >= self.iteration_length
@@ -142,15 +134,9 @@
         **extra_regs: Sequence[cirq.Qid],
     ) -> cirq.OP_TREE:
         if len(control) == 0:
-            yield from self._decompose_zero_control(
-                selection, ancilla, target, **extra_regs
-            )
+            yield from self._decompose_zero_control(selection, ancilla, target, **extra_regs)
         if len(control) == 1:
-<<<<<<< HEAD
-            yield from self.decompose_single_control(control[0], selection, ancilla, target)
-=======
             yield from self.decompose_single_control(
                 control[0], selection, ancilla, target, **extra_regs
             )
->>>>>>> e7311e08
         return NotImplemented