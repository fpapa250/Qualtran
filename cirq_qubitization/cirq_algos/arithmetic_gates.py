from typing import Iterable, Sequence, Union

import cirq

from cirq_qubitization import bit_tools, cirq_infra, t_complexity_protocol
from cirq_qubitization.cirq_algos.and_gate import And


class LessThanGate(cirq.ArithmeticGate):
    """Applies U_a|x>|z> = |x> |z ^ (x < a)>"""

    def __init__(self, input_register: Sequence[int], val: int) -> None:
        self._input_register = input_register
        self._val = val
        self._target_register = [2]

    def registers(self) -> Sequence[Union[int, Sequence[int]]]:
        return self._input_register, self._val, self._target_register

    def with_registers(self, *new_registers: Union[int, Sequence[int]]) -> "LessThanGate":
        return LessThanGate(new_registers[0], new_registers[1])

    def apply(self, input_val, max_val, target_register_val) -> Union[int, Iterable[int]]:
        return input_val, max_val, target_register_val ^ (input_val < max_val)

    def _circuit_diagram_info_(self, _) -> cirq.CircuitDiagramInfo:
        wire_symbols = ["In(x)"] * len(self._input_register)
        wire_symbols += [f'+(x < {self._val})']
        return cirq.CircuitDiagramInfo(wire_symbols=wire_symbols)

    def __pow__(self, power: int):
        if power in [1, -1]:
            return self
        return NotImplemented

    def _decompose_(self, qubits: Sequence[cirq.Qid]) -> cirq.OP_TREE:
        """Decomposes the gate into 4N And and And† operations for a T complexity of 4N.

        The decomposition proceeds from the most significant qubit -bit 0- to the least significant qubit
        while maintaining whether the qubit sequence is equal to the current prefix of the `_val` or not.

        The bare-bone logic is:
        1. if ith bit of `_val` is 1 then:
            - the qubit sequence is less than `_val` iff they are equal so far and the current qubit is 0.
        2. update are_equal: `are_equal := are_equal and (ith bit == ith qubit).`

        This logic is implemented using $n$ And & And† operations and n+1 clean ancillas where
            - one ancilla `are_equal` contains the equality informaiton
            - ancilla[i] contain whether the qubits[:i+1] != (i+1)th prefix of `_val`
        """

        qubits, target = qubits[:-1], qubits[-1]
        # Trivial case, self._val is larger than any value the registers could represent
        if self._val >= 2 ** len(self._input_register):
            yield cirq.X(target)
            return
        adjoint = []

        [are_equal] = cirq_infra.qalloc(1)

        # Initially our belief is that the numbers are equal.
        yield cirq.X(are_equal)
        adjoint.append(cirq.X(are_equal))

        # Scan from left to right.
        # `are_equal` contains whether the numbers are equal so far.
        ancilla = cirq_infra.qalloc(len(self._input_register))
        for b, q, a in zip(
            bit_tools.iter_bits(self._val, len(self._input_register)), qubits, ancilla
        ):
            if b:
                yield cirq.X(q)
                adjoint.append(cirq.X(q))

                # ancilla[i] = are_equal so far and (q_i != _val[i]).
                #               = equivalent to: Is the current prefix of the qubits < the prefix of `_val`?
                yield And().on(q, are_equal, a)
                adjoint.append(And(adjoint=True).on(q, are_equal, a))

                # target ^= is the current prefix of the qubit sequence < current prefix of `_val`
                yield cirq.CNOT(a, target)

                # If `a=1` (i.e. the current prefixes aren't equal) this means that
                # `are_equal` is currently = 1 and q[i] != _val[i] so we need to flip `are_equal`.
                yield cirq.CNOT(a, are_equal)
                adjoint.append(cirq.CNOT(a, are_equal))
            else:
                # ancilla[i] = are_equal so far and (q = 1).
                yield And().on(q, are_equal, a)
                adjoint.append(And(adjoint=True).on(q, are_equal, a))

                # if a is one then we need to flip `are_equal` since this means that
                # are_qual=1, b_i=0, q_i=1 => the current prefixes are not equal so we need to flip `are_equal`.
                yield cirq.CNOT(a, are_equal)
                adjoint.append(cirq.CNOT(a, are_equal))

        yield from reversed(adjoint)

    def _has_unitary_(self):
        return True

    def _t_complexity_(self) -> t_complexity_protocol.TComplexity:
        n = len(self._input_register)
        if self._val >= 2**n:
            return t_complexity_protocol.TComplexity(clifford=1)
        return t_complexity_protocol.TComplexity(
            t=4 * n, clifford=15 * n + 3 * self._val.bit_count() + 2
        )


class LessThanEqualGate(cirq.ArithmeticGate):
    """Applies U|x>|y>|z> = |x>|y> |z ^ (x <= y)>"""

    def __init__(
        self, first_input_register: Sequence[int], second_input_register: Sequence[int]
    ) -> None:
        self._first_input_register = first_input_register  # |x>
        self._second_input_register = second_input_register  # |y>
        self._target_register = [2]  # |z>

    def registers(self) -> Sequence[Union[int, Sequence[int]]]:
        return (self._first_input_register, self._second_input_register, self._target_register)

    def with_registers(self, *new_registers: Union[int, Sequence[int]]) -> "LessThanEqualGate":
        return LessThanEqualGate(new_registers[0], new_registers[1])

    def apply(
        self, first_input_val, second_input_val, target_register_val
    ) -> Union[int, int, Iterable[int]]:
        return (
            first_input_val,
            second_input_val,
            target_register_val ^ (first_input_val <= second_input_val),
        )

    def _circuit_diagram_info_(self, _) -> cirq.CircuitDiagramInfo:
        wire_symbols = ["In(x)"] * len(self._first_input_register)
        wire_symbols += ["In(y)"] * len(self._second_input_register)
<<<<<<< HEAD
        # TODO: use '<=' symbol https://github.com/quantumlib/cirq-qubitization/issues/189
        wire_symbols += ['+(x le y)']
        return cirq.CircuitDiagramInfo(wire_symbols=wire_symbols)
=======
        wire_symbols += ['+(x <= y)']
        return cirq.CircuitDiagramInfo(wire_symbols=wire_symbols)

    def __pow__(self, power: int):
        if power in [1, -1]:
            return self
        return NotImplemented

    def _t_complexity_(self) -> 't_complexity_protocol.TComplexity':
        # TODO(#112): This is rough cost that ignores cliffords.
        return t_complexity_protocol.TComplexity(t=4 * len(self._first_input_register))


class ContiguousRegisterGate(cirq.ArithmeticGate):
    """Applies U|p>|q>|0> -> |p>|q>|p * (p - 1) / 2 + q>

    This is useful in the case when $|p>$ and $|q>$ represent two selection registers such that
     $q < p$. For example, imagine a classical for-loop over two variables $p$ and $q$:

     >>> for p in range(N);
     >>>     for q in range(p):
     >>>         yield data[p][q] # Iterates over a total of (N * (N - 1)) / 2 elements.

     We can rewrite the above using a single for-loop that uses a "contiguous" variable `i` s.t.

     >>> for i in range((N * (N - 1)) / 2):
     >>>    p = np.floor((1 + np.sqrt(1 + 8 * i)) / 2)
     >>>    q = i - (p * (p - 1)) / 2
     >>>    yield data[p][q]

     Note that both the for-loops iterate over the same ranges and in the same order. The only
     difference is that the second loop is a "flattened" version of the first one.

     Such a flattening of selection registers is useful when we want to load multi dimensional
     data to a target register which is indexed on selection registers $p$ and $q$ such that
     $0<= q <= p < N$ and we want to use a `SelectSwapQROM` to laod this data; which gives a
     sqrt-speedup over a traditional QROM at the cost of using more memory and loading chunks
     of size `sqrt(N)` in a single iteration. See the reference for more details.

     References:
         [Even More Efficient Quantum Computations of Chemistry Through Tensor Hypercontraction]
         (https://arxiv.org/abs/2011.03494)
            Lee et. al. (2020). Appendix F, Page 67.
    """

    def __init__(self, selection_bitsize: int, target_bitsize: int):
        self._p_register = [2] * selection_bitsize
        self._q_register = [2] * selection_bitsize
        self._target_register = [2] * target_bitsize

    def registers(self) -> Sequence[Union[int, Sequence[int]]]:
        return (self._p_register, self._q_register, self._target_register)

    def with_registers(self, *new_registers: Union[int, Sequence[int]]) -> 'ContiguousRegisterGate':
        return ContiguousRegisterGate(len(new_registers[0]), len(new_registers[-1]))

    def apply(self, p: int, q: int, target: int) -> Union[int, Iterable[int]]:
        return p, q, target ^ ((p * (p - 1)) // 2 + q)

    def _circuit_diagram_info_(self, _) -> cirq.CircuitDiagramInfo:
        wire_symbols = ["In(x)"] * len(self._p_register)
        wire_symbols += ["In(y)"] * len(self._q_register)
        wire_symbols += ['+[x(x-1)/2 + y]']
        return cirq.CircuitDiagramInfo(wire_symbols=wire_symbols)

    def _t_complexity_(self) -> 't_complexity_protocol.TComplexity':
        # See the linked reference for explanation of the Toffoli complexity.
        toffoli_complexity = t_complexity_protocol.t_complexity(cirq.CCNOT)
        n = len(self._p_register)
        return (n**2 + n - 1) * toffoli_complexity
>>>>>>> db4f16be
<|MERGE_RESOLUTION|>--- conflicted
+++ resolved
@@ -136,12 +136,8 @@
     def _circuit_diagram_info_(self, _) -> cirq.CircuitDiagramInfo:
         wire_symbols = ["In(x)"] * len(self._first_input_register)
         wire_symbols += ["In(y)"] * len(self._second_input_register)
-<<<<<<< HEAD
         # TODO: use '<=' symbol https://github.com/quantumlib/cirq-qubitization/issues/189
         wire_symbols += ['+(x le y)']
-        return cirq.CircuitDiagramInfo(wire_symbols=wire_symbols)
-=======
-        wire_symbols += ['+(x <= y)']
         return cirq.CircuitDiagramInfo(wire_symbols=wire_symbols)
 
     def __pow__(self, power: int):
@@ -210,5 +206,4 @@
         # See the linked reference for explanation of the Toffoli complexity.
         toffoli_complexity = t_complexity_protocol.t_complexity(cirq.CCNOT)
         n = len(self._p_register)
-        return (n**2 + n - 1) * toffoli_complexity
->>>>>>> db4f16be
+        return (n**2 + n - 1) * toffoli_complexity