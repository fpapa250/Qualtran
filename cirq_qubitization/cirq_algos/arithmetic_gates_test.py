--- conflicted
+++ resolved
@@ -161,8 +161,6 @@
     cirq.testing.assert_equivalent_computational_basis_map(identity_map(num_qubits), circuit)
 
 
-<<<<<<< HEAD
-=======
 def test_add_mod_n_protocols():
     with pytest.raises(ValueError, match="must be between"):
         _ = cirq_qubitization.AddMod(3, 10)
@@ -175,7 +173,6 @@
     assert add_two.cv == (1, 0)
 
 
->>>>>>> e0d617a5
 def test_add_truncated():
     num_bits = 3
     num_anc = num_bits - 1
