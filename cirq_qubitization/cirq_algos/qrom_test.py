--- conflicted
+++ resolved
@@ -16,16 +16,10 @@
 @pytest.mark.parametrize("num_controls", [0, 1, 2])
 def test_qrom_1d(data, num_controls):
     qrom = cq.QROM.build(*data, num_controls=num_controls)
-<<<<<<< HEAD
-    g = cq_testing.GateHelper(qrom)
-    with cq.memory_management_context(cq.GreedyQubitManager('a', maximize_reuse=True)):
-        _ = g.all_qubits
-=======
     greedy_mm = cq.GreedyQubitManager('a', maximize_reuse=True)
     g = cq_testing.GateHelper(qrom, context=cirq.DecompositionContext(greedy_mm))
     decomposed_circuit = cirq.Circuit(cirq.decompose(g.operation, context=g.context))
     inverse = cirq.Circuit(cirq.decompose(g.operation**-1, context=g.context))
->>>>>>> e542ce50
 
     assert len(inverse.all_qubits()) <= g.r.bitsize + g.r['selection'].bitsize + num_controls
     assert inverse.all_qubits() == decomposed_circuit.all_qubits()
@@ -121,16 +115,6 @@
         target_bitsizes=target_bitsizes,
         num_controls=num_controls,
     )
-<<<<<<< HEAD
-    g = cq_testing.GateHelper(qrom)
-    with cq.memory_management_context(cq.GreedyQubitManager('a', maximize_reuse=True)):
-        _ = g.all_qubits
-
-    with cq.memory_management_context(cq.GreedyQubitManager('a', maximize_reuse=True)):
-        inverse = cirq.Circuit(cirq.decompose(g.operation**-1))
-
-    assert inverse.all_qubits() == g.decomposed_circuit.all_qubits()
-=======
     greedy_mm = cq.GreedyQubitManager('a', maximize_reuse=True)
     g = cq_testing.GateHelper(qrom, context=cirq.DecompositionContext(greedy_mm))
     decomposed_circuit = cirq.Circuit(cirq.decompose(g.operation, context=g.context))
@@ -140,7 +124,6 @@
         len(inverse.all_qubits()) <= g.r.bitsize + qrom.selection_registers.bitsize + num_controls
     )
     assert inverse.all_qubits() == decomposed_circuit.all_qubits()
->>>>>>> e542ce50
 
     lens = tuple(reg.bitsize for reg in qrom.selection_registers)
     for idxs in itertools.product(*[range(dim) for dim in data[0].shape]):
@@ -160,11 +143,7 @@
             final_state = [qubit_vals[x] for x in g.all_qubits]
             qubit_vals = {x: 0 for x in g.all_qubits}
             cq_testing.assert_circuit_inp_out_cirqsim(
-<<<<<<< HEAD
-                g.decomposed_circuit, g.all_qubits, initial_state, final_state
-=======
                 decomposed_circuit, g.all_qubits, initial_state, final_state
->>>>>>> e542ce50
             )
 
 
