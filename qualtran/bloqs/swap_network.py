--- conflicted
+++ resolved
@@ -113,9 +113,6 @@
         # 2 * n - 1: CNOTs from 1 MultiTargetCNOT
         return TComplexity(t=4 * n, clifford=22 * n - 1)
 
-<<<<<<< HEAD
-    def build_call_graph(self, ssa: 'SympySymbolAllocator') -> Set['BloqCountT']:
-=======
     def _circuit_diagram_info_(self, args: cirq.CircuitDiagramInfoArgs) -> cirq.CircuitDiagramInfo:
         if not args.use_unicode_characters:
             return cirq.CircuitDiagramInfo(
@@ -125,10 +122,7 @@
             ("@(approx)",) + ("×(x)",) * self.bitsize + ("×(y)",) * self.bitsize
         )
 
-    def bloq_counts(
-        self, ssa: Optional['SympySymbolAllocator'] = None
-    ) -> Set[Tuple[Union[int, sympy.Expr], Bloq]]:
->>>>>>> ac41a0d7
+    def build_call_graph(self, ssa: 'SympySymbolAllocator') -> Set['BloqCountT']:
         n = self.bitsize
         # 4 * n: G gates, each wth 1 T and 4 single qubit cliffords
         # 4 * n: CNOTs
