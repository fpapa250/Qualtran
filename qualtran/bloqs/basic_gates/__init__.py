--- conflicted
+++ resolved
@@ -23,15 +23,10 @@
 
 from .cnot import CNOT
 from .hadamard import Hadamard
-<<<<<<< HEAD
-from .rotation import Rx, Ry, Rz, XPowGate, YPowGate, ZPowGate
-from .swap import CSwap, Swap, TwoBitCSwap, TwoBitSwap
-=======
 from .on_each import OnEach
 from .rotation import CZPowGate, Rx, Ry, Rz, XPowGate, YPowGate, ZPowGate
 from .s_gate import SGate
-from .swap import CSwap, TwoBitCSwap, TwoBitSwap
->>>>>>> 8ad75fca
+from .swap import CSwap, Swap, TwoBitCSwap, TwoBitSwap
 from .t_gate import TGate
 from .toffoli import Toffoli
 from .x_basis import MinusEffect, MinusState, PlusEffect, PlusState, XGate
