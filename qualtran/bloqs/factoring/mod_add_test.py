#  Copyright 2023 Google LLC
#
#  Licensed under the Apache License, Version 2.0 (the "License");
#  you may not use this file except in compliance with the License.
#  You may obtain a copy of the License at
#
#      https://www.apache.org/licenses/LICENSE-2.0
#
#  Unless required by applicable law or agreed to in writing, software
#  distributed under the License is distributed on an "AS IS" BASIS,
#  WITHOUT WARRANTIES OR CONDITIONS OF ANY KIND, either express or implied.
#  See the License for the specific language governing permissions and
#  limitations under the License.

<<<<<<< HEAD
from qualtran.bloqs.factoring.mod_add import CtrlModAddK, CtrlScaleModAdd, ModAdd
from qualtran.resource_counting import SympySymbolAllocator
from qualtran.bloqs.basic_gates import Toffoli
=======
from qualtran.bloqs.factoring.mod_add import CtrlModAddK, CtrlScaleModAdd
>>>>>>> 97d13421


def test_ctrl_scale_mod_add():
    bloq = CtrlScaleModAdd(k=123, mod=13 * 17, bitsize=8)
    assert bloq.short_name() == 'y += x*123 % 221'

    counts = bloq.bloq_counts()
    ((bloq, n),) = counts.items()
    assert n == 8


def test_ctrl_mod_add_k():
    bloq = CtrlModAddK(k=123, mod=13 * 17, bitsize=8)
    assert bloq.short_name() == 'x += 123 % 221'

<<<<<<< HEAD
    counts = bloq.bloq_counts(SympySymbolAllocator())
    ((n, bloq),) = counts
    assert n == 5


def test_mod_add():
    bloq = ModAdd(bitsize=8, p=3)
    assert bloq.short_name() == 'y = y + x mod 3'
    assert bloq.bloq_counts() == {(32, Toffoli())}
=======
    counts = bloq.bloq_counts()
    ((bloq, n),) = counts.items()
    assert n == 5
>>>>>>> 97d13421
<|MERGE_RESOLUTION|>--- conflicted
+++ resolved
@@ -12,13 +12,9 @@
 #  See the License for the specific language governing permissions and
 #  limitations under the License.
 
-<<<<<<< HEAD
 from qualtran.bloqs.factoring.mod_add import CtrlModAddK, CtrlScaleModAdd, ModAdd
 from qualtran.resource_counting import SympySymbolAllocator
 from qualtran.bloqs.basic_gates import Toffoli
-=======
-from qualtran.bloqs.factoring.mod_add import CtrlModAddK, CtrlScaleModAdd
->>>>>>> 97d13421
 
 
 def test_ctrl_scale_mod_add():
@@ -34,18 +30,12 @@
     bloq = CtrlModAddK(k=123, mod=13 * 17, bitsize=8)
     assert bloq.short_name() == 'x += 123 % 221'
 
-<<<<<<< HEAD
-    counts = bloq.bloq_counts(SympySymbolAllocator())
-    ((n, bloq),) = counts
+    counts = bloq.bloq_counts()
+    ((bloq, n),) = counts.items()
     assert n == 5
 
 
 def test_mod_add():
     bloq = ModAdd(bitsize=8, p=3)
     assert bloq.short_name() == 'y = y + x mod 3'
-    assert bloq.bloq_counts() == {(32, Toffoli())}
-=======
-    counts = bloq.bloq_counts()
-    ((bloq, n),) = counts.items()
-    assert n == 5
->>>>>>> 97d13421
+    assert bloq.bloq_counts() == {(32, Toffoli())}