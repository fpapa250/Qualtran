--- conflicted
+++ resolved
@@ -14,13 +14,7 @@
 
 import pytest
 
-<<<<<<< HEAD
-from qualtran.bloqs.factoring.mod_add import CtrlModAddK, CtrlScaleModAdd, ModAdd
-from qualtran.resource_counting import SympySymbolAllocator
-from qualtran.bloqs.basic_gates import Toffoli
-=======
 from qualtran.bloqs.factoring.mod_add import CtrlModAddK, CtrlScaleModAdd, MontgomeryModAdd
->>>>>>> 1e385388
 from qualtran.testing import assert_valid_bloq_decomposition
 
 
@@ -42,19 +36,7 @@
     assert n == 5
 
 
-<<<<<<< HEAD
-def test_mod_add():
-    bloq = ModAdd(bitsize=8, p=3)
-    assert bloq.short_name() == 'y = y + x mod 3'
-
-
-@pytest.mark.parametrize('bitsize', [3])
-@pytest.mark.parametrize('p', [5, 8])
-def test_mod_add_decomp(bitsize, p):
-    bloq = ModAdd(bitsize=bitsize, p=p)
-=======
 @pytest.mark.parametrize('bitsize,p', [(1, 1), (2, 3), (5, 8)])
 def test_montgomery_mod_add_decomp(bitsize, p):
     bloq = MontgomeryModAdd(bitsize=bitsize, p=p)
->>>>>>> 1e385388
     assert_valid_bloq_decomposition(bloq)