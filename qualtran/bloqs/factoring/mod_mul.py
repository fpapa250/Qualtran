#  Copyright 2023 Google LLC
#
#  Licensed under the Apache License, Version 2.0 (the "License");
#  you may not use this file except in compliance with the License.
#  You may obtain a copy of the License at
#
#      https://www.apache.org/licenses/LICENSE-2.0
#
#  Unless required by applicable law or agreed to in writing, software
#  distributed under the License is distributed on an "AS IS" BASIS,
#  WITHOUT WARRANTIES OR CONDITIONS OF ANY KIND, either express or implied.
#  See the License for the specific language governing permissions and
#  limitations under the License.

from functools import cached_property
from typing import Dict, Optional, Set, Union

<<<<<<< HEAD
=======
import attrs
>>>>>>> 8ad75fca
import numpy as np
import sympy
from attrs import frozen

from qualtran import (
    Bloq,
    bloq_example,
    BloqBuilder,
    BloqDocSpec,
<<<<<<< HEAD
    QAny,
=======
>>>>>>> 8ad75fca
    QMontgomeryUInt,
    Register,
    Signature,
    Soquet,
    SoquetT,
)
<<<<<<< HEAD
from qualtran.bloqs.arithmetic.addition import Add, SimpleAddConstant
from qualtran.bloqs.arithmetic.multiplication import Negate
from qualtran.bloqs.arithmetic.comparison import LinearDepthGreaterThan
from qualtran.bloqs.basic_gates import CNOT, CSwap, Swap, XGate
=======
from qualtran.bloqs.arithmetic.addition import SimpleAddConstant
from qualtran.bloqs.basic_gates import CNOT, CSwap, XGate
>>>>>>> 8ad75fca
from qualtran.bloqs.factoring.mod_add import CtrlScaleModAdd
from qualtran.bloqs.multi_control_multi_target_pauli import MultiControlX
from qualtran.drawing import Circle, directional_text_box, WireSymbol
from qualtran.resource_counting import BloqCountT, SympySymbolAllocator
from qualtran.resource_counting.generalizers import ignore_alloc_free, ignore_split_join
from qualtran.simulation.classical_sim import ClassicalValT
from qualtran.bloqs.classical_quantum_conversions import ClassicalToQInt


@frozen
class CtrlModMul(Bloq):
    """Perform controlled `x *= k mod m` for constant k, m and variable x.

    Args:
        k: The integer multiplicative constant.
        mod: The integer modulus.
        bitsize: The size of the `x` register.

    Registers:
        ctrl: The control bit
        x: The integer being multiplied
    """

    k: Union[int, sympy.Expr]
    mod: Union[int, sympy.Expr]
    bitsize: Union[int, sympy.Expr]

    def __attrs_post_init__(self):
        if isinstance(self.k, sympy.Expr):
            return
        if isinstance(self.mod, sympy.Expr):
            return

        assert self.k < self.mod

    @cached_property
    def signature(self) -> 'Signature':
        return Signature.build(ctrl=1, x=self.bitsize)

    def _Add(self, k: Union[int, sympy.Expr]):
        """Helper method to forward attributes to `CtrlScaleModAdd`."""
        return CtrlScaleModAdd(k=k, bitsize=self.bitsize, mod=self.mod)

    def build_composite_bloq(
        self, bb: 'BloqBuilder', ctrl: 'SoquetT', x: 'SoquetT'
    ) -> Dict[str, 'SoquetT']:
        k = self.k
        neg_k_inv = -pow(k, -1, mod=self.mod)

        # We store the result of the CtrlScaleModAdd into this new register
        # and then clear the original `x` register by multiplying in the inverse.
        y = bb.allocate(self.bitsize)

        # y += x*k
        ctrl, x, y = bb.add(self._Add(k=k), ctrl=ctrl, x=x, y=y)
        # x += y * (-k^-1)
        ctrl, y, x = bb.add(self._Add(k=neg_k_inv), ctrl=ctrl, x=y, y=x)

        # y contains the answer and x is empty.
        # In [GE2019], it is asserted that the registers can be swapped via bookkeeping.
        # This is not correct: we do not want to swap the registers if the control bit
        # is not set.
        ctrl, x, y = bb.add(CSwap(self.bitsize), ctrl=ctrl, x=x, y=y)
        bb.free(y)
        return {'ctrl': ctrl, 'x': x}

    def build_call_graph(self, ssa: 'SympySymbolAllocator') -> Set['BloqCountT']:
        k = ssa.new_symbol('k')
        return {(self._Add(k=k), 2), (CSwap(self.bitsize), 1)}

    def on_classical_vals(self, ctrl, x) -> Dict[str, ClassicalValT]:
        if ctrl == 0:
            return {'ctrl': ctrl, 'x': x}

        assert ctrl == 1, ctrl
        return {'ctrl': ctrl, 'x': (x * self.k) % self.mod}

    def short_name(self) -> str:
        return f'x *= {self.k} % {self.mod}'

    def wire_symbol(self, soq: 'Soquet') -> 'WireSymbol':
        if soq.reg.name == 'ctrl':
            return Circle(filled=True)
        if soq.reg.name == 'x':
            return directional_text_box(f'*={self.k}', side=soq.reg.side)


@frozen
class MontgomeryModDbl(Bloq):
    r"""An n-bit modular doubling gate.

    This gate is designed to operate on integers in the Montgomery form.
    Implements |x> => |2 * x % p> using $2n$ Toffoli gates.

    Args:
        bitsize: Number of bits used to represent each integer.
        p: The modulus for the doubling.

    Registers:
        x: A bitsize-sized input register (register x above).

    References:
        [How to compute a 256-bit elliptic curve private key with only 50 million Toffoli gates](https://arxiv.org/abs/2306.08585)
        Fig 6d and 8
    """

    bitsize: int
    p: int

    @cached_property
    def signature(self) -> 'Signature':
        return Signature([Register('x', QMontgomeryUInt(self.bitsize))])

    def on_classical_vals(self, x: 'ClassicalValT') -> Dict[str, 'ClassicalValT']:
        return {'x': (2 * x) % self.p}

    def build_composite_bloq(self, bb: 'BloqBuilder', x: SoquetT) -> Dict[str, 'SoquetT']:

        # Allocate ancilla bits for sign and double.
        lower_bit = bb.allocate(n=1)
        sign = bb.allocate(n=1)

        # Convert x to an n + 2-bit integer by attaching two |0⟩ qubits as the least and most
        # significant bits.
        x_split = bb.split(x)
        x = bb.join(np.concatenate([[sign], x_split, [lower_bit]]))

        # Add constant -p to the x register.
        x = bb.add(
            SimpleAddConstant(bitsize=self.bitsize + 2, k=-1 * self.p, signed=True, cvs=()), x=x
        )

        # Split the three bit pieces again so that we can use the sign to control our constant
        # addition circuit.
        x_split = bb.split(x)
        sign = x_split[0]
        x = bb.join(x_split[1:])

        # Add constant p to the x register if the result of the last modular reduction is negative.
        sign_split = bb.split(sign)
        sign_split, x = bb.add(
            SimpleAddConstant(bitsize=self.bitsize + 1, k=self.p, signed=True, cvs=(1,)),
            ctrls=sign_split,
            x=x,
        )
        sign = bb.join(sign_split)

        # Split the lower bit ancilla from the x register for use in resetting the other ancilla bit
        # before freeing them both.
        x_split = bb.split(x)
        lower_bit = x_split[-1]
        lower_bit = bb.add(XGate(), q=lower_bit)
        lower_bit, sign = bb.add(CNOT(), ctrl=lower_bit, target=sign)
        lower_bit = bb.add(XGate(), q=lower_bit)

        free_bit = x_split[0]
        x = bb.join(np.concatenate([x_split[1:-1], [lower_bit]]))

        # Free the ancilla bits.
        bb.free(free_bit)
        bb.free(sign)

        # Return the output registers.
        return {'x': x}

    def short_name(self) -> str:
        return f'x = 2 * x mod {self.p}'


<<<<<<< HEAD
@frozen
class MontgomeryModInv(Bloq):
    r"""An n-bit modular inverse gate.

    This gate is designed to operate on integers in the Montgomery form.
    Implements |x> => |x ^ (-1) % p> using $26n^2 + 2n$ Toffoli gates.

    Args:
        bitsize: Number of bits used to represent integer x.
        p: The modulus for the inverse.

    Registers:
        x: A bitsize-sized input register (register x above).

    References:
        [How to compute a 256-bit elliptic curve private key with only 50 million Toffoli gates](https://arxiv.org/abs/2306.08585)
        Fig 7
        [The Montgomery Modular Inverse - Revisited](https://delta.cs.cinvestav.mx/~francisco/arith/j52moinv.pdf)
    """

    bitsize: int
    p: int

    @cached_property
    def signature(self) -> 'Signature':
        return Signature([Register('x', QMontgomeryUInt(self.bitsize)), Register('garbage1', QAny(self.bitsize)), Register('garbage2', QAny(self.bitsize))])

    def on_classical_vals(self, x: 'ClassicalValT') -> Dict[str, 'ClassicalValT']:
        u = self.p
        v = x
        r = 0
        s = 1

        k = 0

        while (v > 0):
            if ((u % 2) == 0):
                u /= 2
                s *= 2
            elif ((v % 2) == 0):
                v /= 2
                r *= 2
            elif (u > v):
                u = (u - v) / 2
                r += s
                s *= 2
            elif (v >= u):
                v = (v - u) / 2
                r += s
                r *= 2
            k += 1
        
        if (r >= self.p):
            r -= self.p
        r = self.p - r

        for _ in range(k - self.bitsize):
            if ((r % 2) == 0):
                r /= 2
            else:
                r = (r + self.p) / 2

        return {'x': r}

    def build_call_graph(self, ssa: SympySymbolAllocator) -> Set['BloqCountT']:
        n = self.bitsize
        mutli_control_x_cvs_1 = (1,)
        for _ in range(self.bitsize):
            mutli_control_x_cvs_1 = mutli_control_x_cvs_1 + (0,)

        return {
            (XGate(), 1 + 1 + 2 * n * (1 + 1)),
            (ClassicalToQInt(bitsize=self.bitsize, k=self.p), 1),
            (MultiControlX(cvs=mutli_control_x_cvs_1), 2 * n),
            (CNOT(), 2 * n * (1 + 1 + 1 + 1 + 1 + 1)),
            (MultiControlX(cvs=(1, 0)), 2 * n),
            (MultiControlX(cvs=(0, 1, 0)), 2 * n),
            (
                LinearDepthGreaterThan(bitsize=self.bitsize, signed=False, num_targets=2).controlled(
                    ctrl_spec=(0, 1)
                ),
                2 * n,
            ),
            # This represents the controlled non-modular halving bloq which we do not yet have.
            # It can be constructed out of n (bitsize) controlled-SWAPs.
            #                                                                 |
            #                                                                 v
            (CSwap(bitsize=self.bitsize), 2 * self.bitsize * (1 + 1 + 1 + 1 + n)),
            (Add(bitsize=self.bitsize).controlled(ctrl_spec=(0, 1)), 2 * n * (1 + 1)),
            (MontgomeryModDbl(bitsize=self.bitsize, p=self.p), 2 * n),
            (Negate(bitsize=self.bitsize), 1),
            (SimpleAddConstant(bitsize=self.bitsize, k=self.p, cvs=(), signed=False), 1),
            (Swap(bitsize=self.bitsize), 1),
        }

    def short_name(self) -> str:
        return f'x = x ^ -1 mod {self.p}'


@bloq_example
=======
_K = sympy.Symbol('k_mul')


def _generalize_k(b: Bloq) -> Optional[Bloq]:
    if isinstance(b, CtrlScaleModAdd):
        return attrs.evolve(b, k=_K)

    return b


@bloq_example(generalizer=(ignore_split_join, ignore_alloc_free, _generalize_k))
>>>>>>> 8ad75fca
def _modmul() -> CtrlModMul:
    modmul = CtrlModMul(k=123, mod=13 * 17, bitsize=8)
    return modmul


@bloq_example(generalizer=(ignore_split_join, ignore_alloc_free, _generalize_k))
def _modmul_symb() -> CtrlModMul:
    import sympy

    k, N, n_x = sympy.symbols('k N n_x')
    modmul_symb = CtrlModMul(k=k, mod=N, bitsize=n_x)
    return modmul_symb


_MODMUL_DOC = BloqDocSpec(
    bloq_cls=CtrlModMul,
    import_line='from qualtran.bloqs.factoring.mod_mul import CtrlModMul',
    examples=(_modmul_symb, _modmul),
)<|MERGE_RESOLUTION|>--- conflicted
+++ resolved
@@ -15,10 +15,7 @@
 from functools import cached_property
 from typing import Dict, Optional, Set, Union
 
-<<<<<<< HEAD
-=======
 import attrs
->>>>>>> 8ad75fca
 import numpy as np
 import sympy
 from attrs import frozen
@@ -28,32 +25,25 @@
     bloq_example,
     BloqBuilder,
     BloqDocSpec,
-<<<<<<< HEAD
+    CtrlSpec,
     QAny,
-=======
->>>>>>> 8ad75fca
     QMontgomeryUInt,
     Register,
     Signature,
     Soquet,
     SoquetT,
 )
-<<<<<<< HEAD
 from qualtran.bloqs.arithmetic.addition import Add, SimpleAddConstant
+from qualtran.bloqs.arithmetic.comparison import LinearDepthGreaterThan
 from qualtran.bloqs.arithmetic.multiplication import Negate
-from qualtran.bloqs.arithmetic.comparison import LinearDepthGreaterThan
 from qualtran.bloqs.basic_gates import CNOT, CSwap, Swap, XGate
-=======
-from qualtran.bloqs.arithmetic.addition import SimpleAddConstant
-from qualtran.bloqs.basic_gates import CNOT, CSwap, XGate
->>>>>>> 8ad75fca
+from qualtran.bloqs.classical_quantum_conversions import ClassicalToQInt
 from qualtran.bloqs.factoring.mod_add import CtrlScaleModAdd
-from qualtran.bloqs.multi_control_multi_target_pauli import MultiControlX
+from qualtran.bloqs.mcmt.multi_control_multi_target_pauli import MultiControlX
 from qualtran.drawing import Circle, directional_text_box, WireSymbol
 from qualtran.resource_counting import BloqCountT, SympySymbolAllocator
 from qualtran.resource_counting.generalizers import ignore_alloc_free, ignore_split_join
 from qualtran.simulation.classical_sim import ClassicalValT
-from qualtran.bloqs.classical_quantum_conversions import ClassicalToQInt
 
 
 @frozen
@@ -216,7 +206,6 @@
         return f'x = 2 * x mod {self.p}'
 
 
-<<<<<<< HEAD
 @frozen
 class MontgomeryModInv(Bloq):
     r"""An n-bit modular inverse gate.
@@ -242,7 +231,13 @@
 
     @cached_property
     def signature(self) -> 'Signature':
-        return Signature([Register('x', QMontgomeryUInt(self.bitsize)), Register('garbage1', QAny(self.bitsize)), Register('garbage2', QAny(self.bitsize))])
+        return Signature(
+            [
+                Register('x', QMontgomeryUInt(self.bitsize)),
+                Register('garbage1', QAny(self.bitsize)),
+                Register('garbage2', QAny(self.bitsize)),
+            ]
+        )
 
     def on_classical_vals(self, x: 'ClassicalValT') -> Dict[str, 'ClassicalValT']:
         u = self.p
@@ -252,29 +247,29 @@
 
         k = 0
 
-        while (v > 0):
-            if ((u % 2) == 0):
+        while v > 0:
+            if (u % 2) == 0:
                 u /= 2
                 s *= 2
-            elif ((v % 2) == 0):
+            elif (v % 2) == 0:
                 v /= 2
                 r *= 2
-            elif (u > v):
+            elif u > v:
                 u = (u - v) / 2
                 r += s
                 s *= 2
-            elif (v >= u):
+            elif v >= u:
                 v = (v - u) / 2
                 r += s
                 r *= 2
             k += 1
-        
-        if (r >= self.p):
+
+        if r >= self.p:
             r -= self.p
         r = self.p - r
 
         for _ in range(k - self.bitsize):
-            if ((r % 2) == 0):
+            if (r % 2) == 0:
                 r /= 2
             else:
                 r = (r + self.p) / 2
@@ -295,9 +290,9 @@
             (MultiControlX(cvs=(1, 0)), 2 * n),
             (MultiControlX(cvs=(0, 1, 0)), 2 * n),
             (
-                LinearDepthGreaterThan(bitsize=self.bitsize, signed=False, num_targets=2).controlled(
-                    ctrl_spec=(0, 1)
-                ),
+                LinearDepthGreaterThan(
+                    bitsize=self.bitsize, signed=False, num_targets=2
+                ).controlled(ctrl_spec=CtrlSpec(cvs=[0, 1])),
                 2 * n,
             ),
             # This represents the controlled non-modular halving bloq which we do not yet have.
@@ -305,7 +300,12 @@
             #                                                                 |
             #                                                                 v
             (CSwap(bitsize=self.bitsize), 2 * self.bitsize * (1 + 1 + 1 + 1 + n)),
-            (Add(bitsize=self.bitsize).controlled(ctrl_spec=(0, 1)), 2 * n * (1 + 1)),
+            (
+                Add(QMontgomeryUInt(bitsize=self.bitsize)).controlled(
+                    ctrl_spec=CtrlSpec(cvs=[0, 1])
+                ),
+                2 * n * (1 + 1),
+            ),
             (MontgomeryModDbl(bitsize=self.bitsize, p=self.p), 2 * n),
             (Negate(bitsize=self.bitsize), 1),
             (SimpleAddConstant(bitsize=self.bitsize, k=self.p, cvs=(), signed=False), 1),
@@ -316,8 +316,6 @@
         return f'x = x ^ -1 mod {self.p}'
 
 
-@bloq_example
-=======
 _K = sympy.Symbol('k_mul')
 
 
@@ -329,7 +327,6 @@
 
 
 @bloq_example(generalizer=(ignore_split_join, ignore_alloc_free, _generalize_k))
->>>>>>> 8ad75fca
 def _modmul() -> CtrlModMul:
     modmul = CtrlModMul(k=123, mod=13 * 17, bitsize=8)
     return modmul
