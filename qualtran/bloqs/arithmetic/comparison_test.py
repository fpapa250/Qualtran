--- conflicted
+++ resolved
@@ -170,13 +170,6 @@
     assert g.with_registers([2] * 4, [2] * 5, [2]) == LessThanEqual(4, 5)
 
 
-<<<<<<< HEAD
-@pytest.mark.parametrize('bitsize', [3])
-@pytest.mark.parametrize('signed', [True, False])
-def test_greater_than_decomp(bitsize, signed):
-    bloq = GreaterThan(bitsize=bitsize, signed=signed)
-    assert_valid_bloq_decomposition(bloq)
-=======
 def test_greater_than():
     bb = BloqBuilder()
     bitsize = 5
@@ -224,7 +217,6 @@
         np.testing.assert_array_equal(bloq_classical[i], cbloq_classical[i])
 
     assert bloq_classical[-1] == result
->>>>>>> da01be16
 
 
 def test_greater_than_constant():
