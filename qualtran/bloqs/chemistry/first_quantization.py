--- conflicted
+++ resolved
@@ -92,19 +92,52 @@
     SignedIntegerToTwosComplement,
     SumOfSquares,
 )
-<<<<<<< HEAD
-from qualtran.bloqs.basic_gates import TGate, Toffoli
+from qualtran.bloqs.basic_gates import Hadamard, Toffoli
 from qualtran.bloqs.prepare_uniform_superposition import PrepareUniformSuperposition
-=======
-from qualtran.bloqs.basic_gates import Toffoli
->>>>>>> edc0f2a8
 
 if TYPE_CHECKING:
     from qualtran.resource_counting import SympySymbolAllocator
 
 
 @frozen
-class UniformSuperPostionIJFirstQuantization(Bloq):
+class PrepareTUVSuperpositions(Bloq):
+    r"""Prepare the equal superposition on registers selecting between T U and V.
+
+    This will produce 3 qubits for flagging which term to apply. xx0 -> T, x0x -> U or V, 0xx -> V.
+
+    Args:
+        adjoint: whether to dagger the bloq or not.
+
+    Registers:
+        tuv: a single qubit rotated to appropriately weight T and U or V.
+        uv: a single qubit rotated to appropriately weight U or V.
+
+    References:
+        [Fault-Tolerant Quantum Simulations of Chemistry in First Quantization]
+        (https://arxiv.org/abs/2105.12767) page 15, section A
+    """
+    num_bits_t: int
+    eta: int
+    lambda_zeta: int
+    num_bits_rot_aa: int = 8
+    adjoint: bool = False
+
+    @cached_property
+    def signature(self) -> Signature:
+        return Signature.build(tuv=1, uv=1)
+
+    def short_name(self) -> str:
+        return 'PREP TUV'
+
+    def bloq_counts(self, ssa: Optional['SympySymbolAllocator'] = None) -> Set[Tuple[int, Bloq]]:
+        n_eta_zeta = (self.eta + 2 * self.lambda_zeta - 1).bit_length()
+        # The cost arises from rotating a qubit, and uniform state preparation
+        # over eta + 2 lambda_zeta numbers along.
+        return {(self.num_bits_t + 4 * n_eta_zeta + 2 * self.num_bits_rot_aa - 12, Toffoli())}
+
+
+@frozen
+class PrepareIJSuperposition(Bloq):
     r"""Uniform superposition over $\eta$ values of $i$ and $j$ in unary such that $i \ne j$.
 
     Args:
@@ -128,7 +161,10 @@
     @cached_property
     def signature(self) -> Signature:
         n_eta = (self.eta - 1).bit_length()
-        return Signature.build(i=n_eta, j=n_eta)
+        return Signature([Register("ij", bitsize=n_eta, shape=(2,))])
+
+    def short_name(self) -> str:
+        return 'PREP ij'
 
     def bloq_counts(self, ssa: Optional['SympySymbolAllocator'] = None) -> Set[Tuple[int, Bloq]]:
         n_eta = (self.eta - 1).bit_length()
@@ -181,7 +217,7 @@
     $$
 
     We assume that the uniform superposition over ($i$ and) $j$ has already occured via
-    UniformSuperPositionIJFirstQuantization.
+    PrepareIJSuperposition.
 
     Args:
         num_bits_p: The number of bits to represent each dimension of the momentum register.
@@ -191,7 +227,6 @@
         adjoint: whether to dagger the bloq or not.
 
     Registers:
-        plus: A $|+\rangle$ state register.
         w: a register to index one of three components of the momenta.
         r: a register encoding bits for each component of the momenta.
         s: a register encoding bits for each component of the momenta.
@@ -208,7 +243,18 @@
 
     @cached_property
     def signature(self) -> Signature:
-        return Signature.build(plus=1, w=2, r=self.num_bits_p - 2, s=self.num_bits_p - 2)
+        return Signature.build(w=2, r=self.num_bits_p, s=self.num_bits_p)
+
+    def short_name(self) -> str:
+        return r'PREP $T$'
+
+    def build_composite_bloq(
+        self, bb: BloqBuilder, w: SoquetT, r: SoquetT, s: SoquetT
+    ) -> Dict[str, 'SoquetT']:
+        w = bb.add(PrepareUniformSuperposition(3), target=w)
+        r = bb.add(PreparePowerTwoState(self.num_bits_p), r=r)
+        s = bb.add(PreparePowerTwoState(self.num_bits_p), r=s)
+        return {'w': w, 'r': r, 's': s}
 
     def bloq_counts(self, ssa: Optional['SympySymbolAllocator'] = None) -> Set[Tuple[int, Bloq]]:
         # there is a cost for the uniform state preparation for the $w$
@@ -254,7 +300,7 @@
         )
 
     def short_name(self) -> str:
-        return r'Prep$_\mu$'
+        return r'PREP $\sqrt{2^\mu}|\mu\rangle$'
 
     def bloq_counts(self, ssa: Optional['SympySymbolAllocator'] = None) -> Set[Tuple[int, Bloq]]:
         # controlled hadamards which cannot be inverted at zero Toffoli cost.
@@ -299,7 +345,7 @@
         return f'PrepSupNu{dag}'
 
     def short_name(self) -> str:
-        return r'Prep$_\nu$'
+        return r'PREP $2^{-\mu}|\mu\rangle|\nu\rangle$'
 
     def bloq_counts(self, ssa: Optional['SympySymbolAllocator'] = None) -> Set[Tuple[int, Bloq]]:
         # controlled hadamards which cannot be inverted at zero Toffoli cost.
@@ -439,7 +485,7 @@
         )
 
     def short_name(self) -> str:
-        return r'$2^{\mu-2}\mathcal{M} > m \nu^2 $'
+        return r'$(2^{\mu-2})^2\mathcal{M} > m \nu^2 $'
 
     def bloq_counts(self, ssa: Optional['SympySymbolAllocator'] = None) -> Set[Tuple[int, Bloq]]:
         if self.adjoint:
@@ -501,31 +547,34 @@
             ]
         )
 
+    def short_name(self) -> str:
+        return r"PREP $\frac{1}{\lVert \nu \rVert} |\nu\rangle $"
+
     def build_composite_bloq(
         self, bb: BloqBuilder, mu: SoquetT, nu: SoquetT, m: SoquetT, succ_nu: SoquetT
     ) -> Dict[str, 'SoquetT']:
-        mu, flag_mu = bb.add(
-            PrepareMuUnaryEncodedOneHot(self.num_bits_p, adjoint=self.adjoint), mu=mu
-        )
-        mu, nu = bb.add(
-            PrepareNuSuperPositionState(self.num_bits_p, adjoint=self.adjoint), mu=mu, nu=nu
-        )
-        nu, flag_zero = bb.add(FlagZeroAsFailure(self.num_bits_p, adjoint=self.adjoint), nu=nu)
-        mu, nu, flag_nu_lt_mu = bb.add(
-            TestNuLessThanMu(self.num_bits_p, adjoint=self.adjoint), mu=mu, nu=nu
-        )
-        n_m = (self.m_param - 1).bit_length()
-        m = bb.add(PrepareUniformSuperposition(self.m_param), target=m)
-        mu, nu, m, succ_nu = bb.add(
-            TestNuInequality(self.num_bits_p, n_m, adjoint=self.adjoint),
-            mu=mu,
-            nu=nu,
-            m=m,
-            flag_mu_prep=flag_mu,
-            flag_minus_zero=flag_zero,
-            flag_nu_lt_mu=flag_nu_lt_mu,
-            succ=succ_nu,
-        )
+        # mu, flag_mu = bb.add(
+        #     PrepareMuUnaryEncodedOneHot(self.num_bits_p, adjoint=self.adjoint), mu=mu
+        # )
+        # mu, nu = bb.add(
+        #     PrepareNuSuperPositionState(self.num_bits_p, adjoint=self.adjoint), mu=mu, nu=nu
+        # )
+        # nu, flag_zero = bb.add(FlagZeroAsFailure(self.num_bits_p, adjoint=self.adjoint), nu=nu)
+        # mu, nu, flag_nu_lt_mu = bb.add(
+        #     TestNuLessThanMu(self.num_bits_p, adjoint=self.adjoint), mu=mu, nu=nu
+        # )
+        # n_m = (self.m_param - 1).bit_length()
+        # m = bb.add(PrepareUniformSuperposition(self.m_param), target=m)
+        # mu, nu, m, succ_nu = bb.add(
+        #     TestNuInequality(self.num_bits_p, n_m, adjoint=self.adjoint),
+        #     mu=mu,
+        #     nu=nu,
+        #     m=m,
+        #     flag_mu_prep=flag_mu,
+        #     flag_minus_zero=flag_zero,
+        #     flag_nu_lt_mu=flag_nu_lt_mu,
+        #     succ=succ_nu,
+        # )
         return {'mu': mu, 'nu': nu, 'm': m, 'succ_nu': succ_nu}
 
     def bloq_counts(self, ssa: Optional['SympySymbolAllocator'] = None) -> Set[Tuple[int, Bloq]]:
@@ -573,6 +622,9 @@
     def signature(self) -> Signature:
         return Signature([Register("l", bitsize=(self.num_atoms - 1).bit_length())])
 
+    def short_name(self) -> str:
+        return r'PREP $\zeta_\ell |\ell\rangle$'
+
     def bloq_counts(self, ssa: Optional['SympySymbolAllocator'] = None) -> Set[Tuple[int, Bloq]]:
         if self.adjoint:
             # Really Er(x), eq 91. In practice we will reaplce this with the
@@ -615,21 +667,21 @@
 
     @cached_property
     def signature(self) -> Signature:
-        # this is for the nu register which lives on a grid of twice the size
-        # the nu grid is twice as large, so one more bit is needed
-        n_nu = (self.num_bits_p - 1).bit_length() + 2
-        n_mu = self.num_bits_p.bit_length()
-        #
+        n_nu = self.num_bits_p + 1
         n_m = (self.m_param - 1).bit_length()
+        n_at = (self.num_atoms - 1).bit_length()
         return Signature(
             [
-                Register("mu", bitsize=n_mu),
+                Register("mu", bitsize=self.num_bits_p),
                 Register("nu", bitsize=n_nu, shape=(3,)),
                 Register("m", bitsize=n_m),
-                Register("l", bitsize=self.num_bits_nuc_pos),
+                Register("l", bitsize=n_at),
                 Register("succ_nu", bitsize=1),
             ]
         )
+
+    def short_name(self) -> str:
+        return r'PREP $UV$'
 
     def build_composite_bloq(
         self, bb: BloqBuilder, mu: SoquetT, nu: SoquetT, m: SoquetT, l: SoquetT, succ_nu: SoquetT
@@ -645,7 +697,7 @@
             PrepareZetaState(
                 self.num_atoms, self.lambda_zeta, self.num_bits_nuc_pos, adjoint=self.adjoint
             ),
-            l=mu,
+            l=l,
         )
         return {'mu': mu, 'nu': nu, 'm': m, 'l': l, 'succ_nu': succ_nu}
 
@@ -693,6 +745,9 @@
             ]
         )
 
+    def short_name(self) -> str:
+        return r'SEL $T$'
+
     def bloq_counts(self, ssa: Optional['SympySymbolAllocator'] = None) -> Set[Tuple[int, Bloq]]:
         # Cost is $5(n_{p} - 1) + 2$ which comes from copying each $w$ component of $p$
         # into an ancilla register ($3(n_{p}-1)$), copying the $r$ and $s$ bit of into an
@@ -734,6 +789,9 @@
                 Register("nu", bitsize=self.num_bits_p, shape=(3,)),
             ]
         )
+
+    def short_name(self) -> str:
+        return r'$-e^{-k_\nu\cdot R_l$'
 
     def bloq_counts(self, ssa: Optional['SympySymbolAllocator'] = None) -> Set[Tuple[int, Bloq]]:
         n_p = self.num_bits_p
@@ -776,7 +834,7 @@
         n_nu = self.num_bits_p + 1
         return Signature(
             [
-                Register("flag_UVT", bitsize=2),
+                Register("flag_UVT", bitsize=3),
                 Register("plus", bitsize=1),
                 Register("l", bitsize=self.num_bits_nuc_pos),
                 Register("rl", bitsize=self.num_bits_nuc_pos),
@@ -785,6 +843,9 @@
                 Register("q", bitsize=n_nu, shape=(3,)),
             ]
         )
+
+    def short_name(self) -> str:
+        return r'SEL $UV$'
 
     def build_composite_bloq(
         self,
@@ -797,21 +858,21 @@
         p: SoquetT,
         q: SoquetT,
     ) -> Dict[str, 'SoquetT']:
-        num_bits_nu = self.num_bits_p + 1
-        bb.allocate()
-        for i in range(3):
-            p[i] = bb.add(SignedIntegerToTwosComplement(num_bits_nu), x=p[i])
-            # should be controlled on V only
-            p[i] = bb.add(Add(num_bits_nu), a=nu[i], b=p[i])
-            p[i] = bb.add(SignedIntegerToTwosComplement(num_bits_nu), x=p[i])
-            q[i] = bb.add(SignedIntegerToTwosComplement(num_bits_nu), x=q[i])
-            # should be controlled on U or V only
-            # flip bits and add one.
-            q[i] = bb.add(Add(num_bits_nu), a=nu[i], b=q[i])
-            q[i] = bb.add(SignedIntegerToTwosComplement(num_bits_nu), x=q[i])
-        l, rl, nu = bb.add(
-            ApplyNuclearPhase(self.num_bits_p, self.num_bits_nuc_pos), l=l, rl=rl, nu=nu
-        )
+        # num_bits_nu = self.num_bits_p + 1
+        # bb.allocate()
+        # for i in range(3):
+        #     p[i] = bb.add(SignedIntegerToTwosComplement(num_bits_nu), x=p[i])
+        #     # should be controlled on V only
+        #     p[i] = bb.add(Add(num_bits_nu), a=nu[i], b=p[i])
+        #     p[i] = bb.add(SignedIntegerToTwosComplement(num_bits_nu), x=p[i])
+        #     q[i] = bb.add(SignedIntegerToTwosComplement(num_bits_nu), x=q[i])
+        #     # should be controlled on U or V only
+        #     # flip bits and add one.
+        #     q[i] = bb.add(Add(num_bits_nu), a=nu[i], b=q[i])
+        #     q[i] = bb.add(SignedIntegerToTwosComplement(num_bits_nu), x=q[i])
+        # l, rl, nu = bb.add(
+        #     ApplyNuclearPhase(self.num_bits_p, self.num_bits_nuc_pos), l=l, rl=rl, nu=nu
+        # )
         return {'flag_UVT': flag_UVT, 'plus': plus, 'l': l, 'rl': rl, 'nu': nu, 'p': p, 'q': q}
 
     def bloq_counts(self, ssa: Optional['SympySymbolAllocator'] = None) -> Set[Tuple[int, Bloq]]:
@@ -822,4 +883,114 @@
         cost_inv_tc = (6, SignedIntegerToTwosComplement(self.num_bits_p + 2))
         # 2. Phase by $e^{ik\cdot R}$ in the case of $U$ only.
         cost_phase = (1, ApplyNuclearPhase(self.num_bits_p, self.num_bits_nuc_pos))
-        return {cost_tc, cost_add, cost_ctrl_add, cost_inv_tc, cost_phase}+        return {cost_tc, cost_add, cost_ctrl_add, cost_inv_tc, cost_phase}
+
+
+@frozen
+class PrepareFirstQuantization(Bloq):
+    """State preparation for the first quantized chemistry Hamiltonian."""
+
+    num_bits_p: int
+    eta: int
+    num_atoms: int
+    lambda_zeta: int
+    m_param: int = 2**8
+    num_bits_nuc_pos: int = 16
+    num_bits_t: int = 16
+    num_bits_rot_aa: int = 8
+    adjoint: bool = False
+
+    @cached_property
+    def signature(self) -> Signature:
+        n_nu = self.num_bits_p + 1
+        n_eta = (self.eta - 1).bit_length()
+        n_at = (self.num_atoms - 1).bit_length()
+        n_m = (self.m_param - 1).bit_length()
+        return Signature(
+            [
+                Register("tuv", bitsize=1),
+                Register("uv", bitsize=1),
+                Register("plus_t", bitsize=1),
+                Register("ij", bitsize=n_eta, shape=(2,)),
+                Register("w", bitsize=3),
+                Register("r", bitsize=self.num_bits_p),
+                Register("s", bitsize=self.num_bits_p),
+                Register("mu", bitsize=self.num_bits_p),
+                Register("nu", bitsize=n_nu, shape=(3,)),
+                Register("m", bitsize=n_m),
+                Register("succ_nu", bitsize=1),
+                Register("l", bitsize=n_at),
+            ]
+        )
+
+    def short_name(self) -> str:
+        return r'PREP'
+
+    def build_composite_bloq(
+        self,
+        bb: BloqBuilder,
+        tuv: SoquetT,
+        uv: SoquetT,
+        plus_t: SoquetT,
+        ij: SoquetT,
+        w: SoquetT,
+        r: SoquetT,
+        s: SoquetT,
+        mu: SoquetT,
+        nu: SoquetT,
+        m: SoquetT,
+        succ_nu: SoquetT,
+        l: SoquetT,
+    ) -> Dict[str, 'SoquetT']:
+        tuv, uv = bb.add(
+            PrepareTUVSuperpositions(
+                self.num_bits_t,
+                self.eta,
+                self.lambda_zeta,
+                self.num_bits_rot_aa,
+                adjoint=self.adjoint,
+            ),
+            tuv=tuv,
+            uv=uv,
+        )
+        ij = bb.add(PrepareIJSuperposition(self.eta, self.num_bits_rot_aa, self.adjoint), ij=ij)
+        # |+>
+        plus_t = bb.add(Hadamard(), q=plus_t)
+        w, r, s = bb.add(
+            PrepareTFirstQuantization(
+                self.num_bits_p, self.eta, self.num_bits_rot_aa, adjoint=self.adjoint
+            ),
+            w=w,
+            r=r,
+            s=s,
+        )
+        mu, nu, m, l, succ_nu = bb.add(
+            PrepareUVFistQuantization(
+                self.num_bits_p,
+                self.eta,
+                self.num_atoms,
+                self.m_param,
+                self.lambda_zeta,
+                self.num_bits_nuc_pos,
+                adjoint=self.adjoint,
+            ),
+            mu=mu,
+            nu=nu,
+            m=m,
+            l=l,
+            succ_nu=succ_nu,
+        )
+        return {
+            'tuv': tuv,
+            'uv': uv,
+            'plus_t': plus_t,
+            'ij': ij,
+            'w': w,
+            'r': r,
+            's': s,
+            'mu': mu,
+            'nu': nu,
+            'm': m,
+            'l': l,
+            'succ_nu': succ_nu,
+        }